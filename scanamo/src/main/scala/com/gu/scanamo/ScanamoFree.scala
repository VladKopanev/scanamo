package com.gu.scanamo

import com.amazonaws.services.dynamodbv2.model.{PutRequest, WriteRequest, _}
import com.gu.scanamo.DynamoResultStream.{QueryResultStream, ScanResultStream}
import com.gu.scanamo.error.DynamoReadError
import com.gu.scanamo.ops.ScanamoOps
import com.gu.scanamo.query._
import com.gu.scanamo.request._
import com.gu.scanamo.update.UpdateExpression

object ScanamoFree {

  import cats.instances.list._
  import cats.syntax.traverse._
  import collection.JavaConverters._

  private val batchSize = 25

  def put[T](tableName: String)(item: T)(implicit f: DynamoFormat[T]): ScanamoOps[Option[Either[DynamoReadError, T]]] =
    ScanamoOps
      .put(
        ScanamoPutRequest(tableName, f.write(item), None)
      )
      .map { r =>
        if (Option(r.getAttributes).exists(_.asScala.nonEmpty)) {
          Some(
            f.read(new AttributeValue().withM(r.getAttributes))
          )
        } else {
          None
        }
      }

  def putAll[T](tableName: String)(items: Set[T])(implicit f: DynamoFormat[T]): ScanamoOps[List[BatchWriteItemResult]] =
    items
      .grouped(batchSize)
      .toList
      .traverse(
        batch =>
          ScanamoOps.batchWrite(
            new BatchWriteItemRequest().withRequestItems(Map(tableName -> batch.toList
              .map(i => new WriteRequest().withPutRequest(new PutRequest().withItem(f.write(i).getM)))
              .asJava).asJava)
        ))

  def deleteAll(tableName: String)(items: UniqueKeys[_]): ScanamoOps[List[BatchWriteItemResult]] = {
    items.asAVMap.grouped(batchSize).toList.traverse { batch =>
      ScanamoOps.batchWrite(
        new BatchWriteItemRequest().withRequestItems(
          Map(
            tableName -> batch.toList
              .map(item => new WriteRequest().withDeleteRequest(new DeleteRequest().withKey(item.asJava)))
              .asJava).asJava)
      )
    }
  }

  def get[T](tableName: String)(key: UniqueKey[_])(
      implicit ft: DynamoFormat[T]): ScanamoOps[Option[Either[DynamoReadError, T]]] =
    for {
      res <- ScanamoOps.get(new GetItemRequest().withTableName(tableName).withKey(key.asAVMap.asJava))
    } yield Option(res.getItem).map(read[T])

  def getWithConsistency[T](tableName: String)(key: UniqueKey[_])(
      implicit ft: DynamoFormat[T]): ScanamoOps[Option[Either[DynamoReadError, T]]] =
    for {
      res <- ScanamoOps.get(
        new GetItemRequest().withTableName(tableName).withKey(key.asAVMap.asJava).withConsistentRead(true))
    } yield Option(res.getItem).map(read[T])

  def getAll[T: DynamoFormat](tableName: String)(keys: UniqueKeys[_]): ScanamoOps[Set[Either[DynamoReadError, T]]] = {
    keys.asAVMap
      .grouped(batchSize)
      .toList
      .traverse { batch =>
        ScanamoOps.batchGet(
          new BatchGetItemRequest().withRequestItems(Map(tableName ->
            new KeysAndAttributes().withKeys(batch.map(_.asJava).asJava)).asJava)
        )
      }
      .map(_.flatMap(_.getResponses.get(tableName).asScala.toSet.map(read[T])).toSet)
  }

  def getAllWithConsistency[T: DynamoFormat](tableName: String)(
      keys: UniqueKeys[_]): ScanamoOps[Set[Either[DynamoReadError, T]]] = {
    keys.asAVMap
      .grouped(batchSize)
      .toList
      .traverse { batch =>
        ScanamoOps.batchGet(
          new BatchGetItemRequest().withRequestItems(Map(tableName ->
            new KeysAndAttributes().withKeys(batch.map(_.asJava).asJava).withConsistentRead(true)).asJava)
        )
      }
      .map(_.flatMap(_.getResponses.get(tableName).asScala.toSet.map(read[T])).toSet)
  }

  def delete(tableName: String)(key: UniqueKey[_]): ScanamoOps[DeleteItemResult] =
    ScanamoOps.delete(ScanamoDeleteRequest(tableName, key.asAVMap, None))

  def scan[T: DynamoFormat](tableName: String): ScanamoOps[List[Either[DynamoReadError, T]]] =
    ScanResultStream.stream[T](ScanamoScanRequest(tableName, None, ScanamoQueryOptions.default)).map(_._1)

  def scanConsistent[T: DynamoFormat](tableName: String): ScanamoOps[List[Either[DynamoReadError, T]]] =
    ScanResultStream.stream[T](ScanamoScanRequest(tableName, None, ScanamoQueryOptions.default.copy(consistent = true))).map(_._1)

<<<<<<< HEAD
  def scanWithLimit[T: DynamoFormat](tableName: String, limit: Int, startKey: Option[EvaluationKey]): ScanamoOps[(List[Either[DynamoReadError, T]], Option[EvaluationKey])] =
    ScanResultStream.stream[T](ScanamoScanRequest(tableName, None, ScanamoQueryOptions.default.copy(limit = Some(limit), exclusiveStartKey = startKey)))
=======
  def scanWithLimit[T: DynamoFormat](tableName: String, limit: Int): ScanamoOps[List[Either[DynamoReadError, T]]] =
    ScanResultStream.stream[T](
      ScanamoScanRequest(tableName, None, ScanamoQueryOptions.default.copy(limit = Some(limit))))
>>>>>>> e8fbbaa3

  def scanIndex[T: DynamoFormat](tableName: String, indexName: String): ScanamoOps[List[Either[DynamoReadError, T]]] =
    ScanResultStream.stream[T](ScanamoScanRequest(tableName, Some(indexName), ScanamoQueryOptions.default)).map(_._1)

<<<<<<< HEAD
  def scanIndexWithLimit[T: DynamoFormat](tableName: String, indexName: String, limit: Int, startKey: Option[EvaluationKey]): ScanamoOps[(List[Either[DynamoReadError, T]], Option[EvaluationKey])] =
    ScanResultStream.stream[T](ScanamoScanRequest(tableName, Some(indexName), ScanamoQueryOptions.default.copy(limit = Some(limit), exclusiveStartKey = startKey)))
=======
  def scanIndexWithLimit[T: DynamoFormat](
      tableName: String,
      indexName: String,
      limit: Int): ScanamoOps[List[Either[DynamoReadError, T]]] =
    ScanResultStream.stream[T](
      ScanamoScanRequest(tableName, Some(indexName), ScanamoQueryOptions.default.copy(limit = Some(limit))))
>>>>>>> e8fbbaa3

  def query[T: DynamoFormat](tableName: String)(query: Query[_]): ScanamoOps[List[Either[DynamoReadError, T]]] =
    QueryResultStream.stream[T](ScanamoQueryRequest(tableName, None, query, ScanamoQueryOptions.default)).map(_._1)

<<<<<<< HEAD
  def queryConsistent[T: DynamoFormat](tableName: String)(query: Query[_]): ScanamoOps[List[Either[DynamoReadError, T]]] =
    QueryResultStream.stream[T](ScanamoQueryRequest(tableName, None, query, ScanamoQueryOptions.default.copy(consistent = true))).map(_._1)

  def queryWithLimit[T: DynamoFormat](tableName: String)(query: Query[_], limit: Int, startKey: Option[EvaluationKey]): ScanamoOps[(List[Either[DynamoReadError, T]], Option[EvaluationKey])] =
    QueryResultStream.stream[T](ScanamoQueryRequest(tableName, None, query, ScanamoQueryOptions.default.copy(limit = Some(limit), exclusiveStartKey = startKey)))

  def queryIndex[T: DynamoFormat](tableName: String, indexName: String)(query: Query[_]): ScanamoOps[List[Either[DynamoReadError, T]]] =
    QueryResultStream.stream[T](ScanamoQueryRequest(tableName, Some(indexName), query, ScanamoQueryOptions.default)).map(_._1)

  def queryIndexWithLimit[T: DynamoFormat](tableName: String, indexName: String)(query: Query[_], limit: Int, startKey: Option[EvaluationKey]): ScanamoOps[(List[Either[DynamoReadError, T]], Option[EvaluationKey])] =
    QueryResultStream.stream[T](ScanamoQueryRequest(tableName, Some(indexName), query, ScanamoQueryOptions.default.copy(limit = Some(limit), exclusiveStartKey = startKey)))
=======
  def queryConsistent[T: DynamoFormat](tableName: String)(
      query: Query[_]): ScanamoOps[List[Either[DynamoReadError, T]]] =
    QueryResultStream.stream[T](
      ScanamoQueryRequest(tableName, None, query, ScanamoQueryOptions.default.copy(consistent = true)))

  def queryWithLimit[T: DynamoFormat](
      tableName: String)(query: Query[_], limit: Int): ScanamoOps[List[Either[DynamoReadError, T]]] =
    QueryResultStream.stream[T](
      ScanamoQueryRequest(tableName, None, query, ScanamoQueryOptions.default.copy(limit = Some(limit))))

  def queryIndex[T: DynamoFormat](tableName: String, indexName: String)(
      query: Query[_]): ScanamoOps[List[Either[DynamoReadError, T]]] =
    QueryResultStream.stream[T](ScanamoQueryRequest(tableName, Some(indexName), query, ScanamoQueryOptions.default))

  def queryIndexWithLimit[T: DynamoFormat](tableName: String, indexName: String)(
      query: Query[_],
      limit: Int): ScanamoOps[List[Either[DynamoReadError, T]]] =
    QueryResultStream.stream[T](
      ScanamoQueryRequest(tableName, Some(indexName), query, ScanamoQueryOptions.default.copy(limit = Some(limit))))
>>>>>>> e8fbbaa3

  def update[T](tableName: String)(key: UniqueKey[_])(update: UpdateExpression)(
      implicit format: DynamoFormat[T]
  ): ScanamoOps[Either[DynamoReadError, T]] =
    ScanamoOps
      .update(
        ScanamoUpdateRequest(
          tableName,
          key.asAVMap,
          update.expression,
          update.attributeNames,
          update.attributeValues,
          None))
      .map(
        r => format.read(new AttributeValue().withM(r.getAttributes))
      )

  /**
    * {{{
    * prop> import collection.JavaConverters._
    * prop> import com.amazonaws.services.dynamodbv2.model._
    *
    * prop> (m: Map[String, Int]) =>
    *     |   ScanamoFree.read[Map[String, Int]](
    *     |     m.mapValues(i => new AttributeValue().withN(i.toString)).asJava
    *     |   ) == Right(m)
    * }}}
    */
  def read[T](m: java.util.Map[String, AttributeValue])(implicit f: DynamoFormat[T]): Either[DynamoReadError, T] =
    f.read(new AttributeValue().withM(m))
}<|MERGE_RESOLUTION|>--- conflicted
+++ resolved
@@ -102,68 +102,70 @@
     ScanResultStream.stream[T](ScanamoScanRequest(tableName, None, ScanamoQueryOptions.default)).map(_._1)
 
   def scanConsistent[T: DynamoFormat](tableName: String): ScanamoOps[List[Either[DynamoReadError, T]]] =
-    ScanResultStream.stream[T](ScanamoScanRequest(tableName, None, ScanamoQueryOptions.default.copy(consistent = true))).map(_._1)
+    ScanResultStream
+      .stream[T](ScanamoScanRequest(tableName, None, ScanamoQueryOptions.default.copy(consistent = true)))
+      .map(_._1)
 
-<<<<<<< HEAD
-  def scanWithLimit[T: DynamoFormat](tableName: String, limit: Int, startKey: Option[EvaluationKey]): ScanamoOps[(List[Either[DynamoReadError, T]], Option[EvaluationKey])] =
-    ScanResultStream.stream[T](ScanamoScanRequest(tableName, None, ScanamoQueryOptions.default.copy(limit = Some(limit), exclusiveStartKey = startKey)))
-=======
-  def scanWithLimit[T: DynamoFormat](tableName: String, limit: Int): ScanamoOps[List[Either[DynamoReadError, T]]] =
+  def scanWithLimit[T: DynamoFormat](
+      tableName: String,
+      limit: Int,
+      startKey: Option[EvaluationKey]): ScanamoOps[(List[Either[DynamoReadError, T]], Option[EvaluationKey])] =
     ScanResultStream.stream[T](
-      ScanamoScanRequest(tableName, None, ScanamoQueryOptions.default.copy(limit = Some(limit))))
->>>>>>> e8fbbaa3
+      ScanamoScanRequest(
+        tableName,
+        None,
+        ScanamoQueryOptions.default.copy(limit = Some(limit), exclusiveStartKey = startKey)))
 
   def scanIndex[T: DynamoFormat](tableName: String, indexName: String): ScanamoOps[List[Either[DynamoReadError, T]]] =
     ScanResultStream.stream[T](ScanamoScanRequest(tableName, Some(indexName), ScanamoQueryOptions.default)).map(_._1)
 
-<<<<<<< HEAD
-  def scanIndexWithLimit[T: DynamoFormat](tableName: String, indexName: String, limit: Int, startKey: Option[EvaluationKey]): ScanamoOps[(List[Either[DynamoReadError, T]], Option[EvaluationKey])] =
-    ScanResultStream.stream[T](ScanamoScanRequest(tableName, Some(indexName), ScanamoQueryOptions.default.copy(limit = Some(limit), exclusiveStartKey = startKey)))
-=======
   def scanIndexWithLimit[T: DynamoFormat](
       tableName: String,
       indexName: String,
-      limit: Int): ScanamoOps[List[Either[DynamoReadError, T]]] =
+      limit: Int,
+      startKey: Option[EvaluationKey]): ScanamoOps[(List[Either[DynamoReadError, T]], Option[EvaluationKey])] =
     ScanResultStream.stream[T](
-      ScanamoScanRequest(tableName, Some(indexName), ScanamoQueryOptions.default.copy(limit = Some(limit))))
->>>>>>> e8fbbaa3
+      ScanamoScanRequest(
+        tableName,
+        Some(indexName),
+        ScanamoQueryOptions.default.copy(limit = Some(limit), exclusiveStartKey = startKey)))
 
   def query[T: DynamoFormat](tableName: String)(query: Query[_]): ScanamoOps[List[Either[DynamoReadError, T]]] =
     QueryResultStream.stream[T](ScanamoQueryRequest(tableName, None, query, ScanamoQueryOptions.default)).map(_._1)
 
-<<<<<<< HEAD
-  def queryConsistent[T: DynamoFormat](tableName: String)(query: Query[_]): ScanamoOps[List[Either[DynamoReadError, T]]] =
-    QueryResultStream.stream[T](ScanamoQueryRequest(tableName, None, query, ScanamoQueryOptions.default.copy(consistent = true))).map(_._1)
-
-  def queryWithLimit[T: DynamoFormat](tableName: String)(query: Query[_], limit: Int, startKey: Option[EvaluationKey]): ScanamoOps[(List[Either[DynamoReadError, T]], Option[EvaluationKey])] =
-    QueryResultStream.stream[T](ScanamoQueryRequest(tableName, None, query, ScanamoQueryOptions.default.copy(limit = Some(limit), exclusiveStartKey = startKey)))
-
-  def queryIndex[T: DynamoFormat](tableName: String, indexName: String)(query: Query[_]): ScanamoOps[List[Either[DynamoReadError, T]]] =
-    QueryResultStream.stream[T](ScanamoQueryRequest(tableName, Some(indexName), query, ScanamoQueryOptions.default)).map(_._1)
-
-  def queryIndexWithLimit[T: DynamoFormat](tableName: String, indexName: String)(query: Query[_], limit: Int, startKey: Option[EvaluationKey]): ScanamoOps[(List[Either[DynamoReadError, T]], Option[EvaluationKey])] =
-    QueryResultStream.stream[T](ScanamoQueryRequest(tableName, Some(indexName), query, ScanamoQueryOptions.default.copy(limit = Some(limit), exclusiveStartKey = startKey)))
-=======
   def queryConsistent[T: DynamoFormat](tableName: String)(
       query: Query[_]): ScanamoOps[List[Either[DynamoReadError, T]]] =
+    QueryResultStream
+      .stream[T](ScanamoQueryRequest(tableName, None, query, ScanamoQueryOptions.default.copy(consistent = true)))
+      .map(_._1)
+
+  def queryWithLimit[T: DynamoFormat](tableName: String)(
+      query: Query[_],
+      limit: Int,
+      startKey: Option[EvaluationKey]): ScanamoOps[(List[Either[DynamoReadError, T]], Option[EvaluationKey])] =
     QueryResultStream.stream[T](
-      ScanamoQueryRequest(tableName, None, query, ScanamoQueryOptions.default.copy(consistent = true)))
-
-  def queryWithLimit[T: DynamoFormat](
-      tableName: String)(query: Query[_], limit: Int): ScanamoOps[List[Either[DynamoReadError, T]]] =
-    QueryResultStream.stream[T](
-      ScanamoQueryRequest(tableName, None, query, ScanamoQueryOptions.default.copy(limit = Some(limit))))
+      ScanamoQueryRequest(
+        tableName,
+        None,
+        query,
+        ScanamoQueryOptions.default.copy(limit = Some(limit), exclusiveStartKey = startKey)))
 
   def queryIndex[T: DynamoFormat](tableName: String, indexName: String)(
       query: Query[_]): ScanamoOps[List[Either[DynamoReadError, T]]] =
-    QueryResultStream.stream[T](ScanamoQueryRequest(tableName, Some(indexName), query, ScanamoQueryOptions.default))
+    QueryResultStream
+      .stream[T](ScanamoQueryRequest(tableName, Some(indexName), query, ScanamoQueryOptions.default))
+      .map(_._1)
 
   def queryIndexWithLimit[T: DynamoFormat](tableName: String, indexName: String)(
       query: Query[_],
-      limit: Int): ScanamoOps[List[Either[DynamoReadError, T]]] =
+      limit: Int,
+      startKey: Option[EvaluationKey]): ScanamoOps[(List[Either[DynamoReadError, T]], Option[EvaluationKey])] =
     QueryResultStream.stream[T](
-      ScanamoQueryRequest(tableName, Some(indexName), query, ScanamoQueryOptions.default.copy(limit = Some(limit))))
->>>>>>> e8fbbaa3
+      ScanamoQueryRequest(
+        tableName,
+        Some(indexName),
+        query,
+        ScanamoQueryOptions.default.copy(limit = Some(limit), exclusiveStartKey = startKey)))
 
   def update[T](tableName: String)(key: UniqueKey[_])(update: UpdateExpression)(
       implicit format: DynamoFormat[T]
