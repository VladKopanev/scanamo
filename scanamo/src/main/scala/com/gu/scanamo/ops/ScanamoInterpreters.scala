--- conflicted
+++ resolved
@@ -130,28 +130,11 @@
       o(req).foldLeft(qr)(rt)
     }
 
-<<<<<<< HEAD
-    NonEmptyList.of(
-      queryRefinement(_.index)(_.withIndexName(_)),
-      queryRefinement(_.options.limit)(_.withLimit(_)),
-      queryRefinement(_.options.exclusiveStartKey)((r, k) => r.withExclusiveStartKey(k)),
-      queryRefinement(_.options.filter)((r, f) => {
-        val requestCondition = f.apply(None)
-        val filteredRequest = r.withFilterExpression(requestCondition.expression)
-          .withExpressionAttributeNames(requestCondition.attributeNames.asJava)
-        requestCondition.attributeValues.fold(filteredRequest)(avs =>
-          filteredRequest.withExpressionAttributeValues(avs.asJava)
-        )
-      })
-    ).reduceLeft(_.compose(_))(
-      new ScanRequest().withTableName(req.tableName).withConsistentRead(req.options.consistent)
-    )
-=======
     NonEmptyList
       .of(
         queryRefinement(_.index)(_.withIndexName(_)),
         queryRefinement(_.options.limit)(_.withLimit(_)),
-        queryRefinement(_.options.exclusiveStartKey)((r, k) => r.withExclusiveStartKey(k.asJava)),
+        queryRefinement(_.options.exclusiveStartKey)((r, k) => r.withExclusiveStartKey(k)),
         queryRefinement(_.options.filter)((r, f) => {
           val requestCondition = f.apply(None)
           val filteredRequest = r
@@ -164,7 +147,6 @@
       .reduceLeft(_.compose(_))(
         new ScanRequest().withTableName(req.tableName).withConsistentRead(req.options.consistent)
       )
->>>>>>> e8fbbaa3
   }
 
   def query(req: ScanamoQueryRequest): QueryRequest = {
@@ -173,26 +155,11 @@
       o(req).foldLeft(qr)(rt)
     }
 
-<<<<<<< HEAD
-    NonEmptyList.of(
-      queryRefinement(_.index)(_.withIndexName(_)),
-      queryRefinement(_.options.limit)(_.withLimit(_)),
-      queryRefinement(_.options.exclusiveStartKey)((r, k) => r.withExclusiveStartKey(k)),
-      queryRefinement(_.options.filter)((r, f) => {
-        val requestCondition = f.apply(None)
-        r.withFilterExpression(requestCondition.expression)
-          .withExpressionAttributeNames((r.getExpressionAttributeNames.asScala ++ requestCondition.attributeNames).asJava)
-          .withExpressionAttributeValues((r.getExpressionAttributeValues.asScala ++ requestCondition.attributeValues.getOrElse(Map.empty)).asJava)
-      })
-    ).reduceLeft(_.compose(_))(
-      req.query(new QueryRequest().withTableName(req.tableName).withConsistentRead(req.options.consistent))
-    )
-=======
     NonEmptyList
       .of(
         queryRefinement(_.index)(_.withIndexName(_)),
         queryRefinement(_.options.limit)(_.withLimit(_)),
-        queryRefinement(_.options.exclusiveStartKey)((r, k) => r.withExclusiveStartKey(k.asJava)),
+        queryRefinement(_.options.exclusiveStartKey)((r, k) => r.withExclusiveStartKey(k)),
         queryRefinement(_.options.filter)((r, f) => {
           val requestCondition = f.apply(None)
           r.withFilterExpression(requestCondition.expression)
@@ -205,7 +172,6 @@
       .reduceLeft(_.compose(_))(
         req.query(new QueryRequest().withTableName(req.tableName).withConsistentRead(req.options.consistent))
       )
->>>>>>> e8fbbaa3
   }
 
   def put(req: ScanamoPutRequest): PutItemRequest =
