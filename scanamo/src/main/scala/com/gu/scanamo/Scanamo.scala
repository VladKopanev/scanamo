package com.gu.scanamo

import com.amazonaws.services.dynamodbv2.AmazonDynamoDB
import com.amazonaws.services.dynamodbv2.model.{BatchWriteItemResult, DeleteItemResult}
import com.gu.scanamo.error.DynamoReadError
import com.gu.scanamo.ops.{ScanamoInterpreters, ScanamoOps}
import com.gu.scanamo.query._
import com.gu.scanamo.update.UpdateExpression

/**
 * Provides a simplified interface for reading and writing case classes to DynamoDB
 *
 * To avoid blocking, use [[com.gu.scanamo.ScanamoAsync]]
 */
object Scanamo {

  /**
    * Execute the operations built with [[com.gu.scanamo.Table]], using the client
    * provided synchronously
    *
    * {{{
    * >>> case class Transport(mode: String, line: String)
    * >>> val transport = Table[Transport]("transport")
    *
    * >>> val client = LocalDynamoDB.client()
    * >>> import com.amazonaws.services.dynamodbv2.model.ScalarAttributeType._
    *
    * >>> LocalDynamoDB.withTable(client)("transport")('mode -> S, 'line -> S) {
    * ...   import com.gu.scanamo.syntax._
    * ...   val operations = for {
    * ...     _ <- transport.putAll(Set(
    * ...       Transport("Underground", "Circle"),
    * ...       Transport("Underground", "Metropolitan"),
    * ...       Transport("Underground", "Central")))
    * ...     results <- transport.query('mode -> "Underground" and ('line beginsWith "C"))
    * ...   } yield results.toList
    * ...   Scanamo.exec(client)(operations)
    * ... }
    * List(Right(Transport(Underground,Central)), Right(Transport(Underground,Circle)))
    * }}}
    */
  def exec[A](client: AmazonDynamoDB)(op: ScanamoOps[A]): A = op.foldMap(ScanamoInterpreters.id(client))

  /**
<<<<<<< HEAD
   * Puts a single item into a table and returns the previous stored item if overwritten by the new one.
   *
   * In case there wasn't any previously stored item, [None] will be returned.
   * If the stored item has a different schema than type [T] then an appropriate [DynamoReadError] will be returned.
   *
   * {{{
   * >>> case class Farm(animals: List[String])
   * >>> case class Farmer(name: String, age: Long, farm: Farm)
   *
   * >>> import com.gu.scanamo.syntax._
   * >>> import com.amazonaws.services.dynamodbv2.model.ScalarAttributeType._
   * >>> val client = LocalDynamoDB.client()
   *
   * >>> LocalDynamoDB.withRandomTable(client)('name -> S) { t =>
   * ...   Scanamo.put(client)(t)(Farmer("McDonald", 156L, Farm(List("sheep", "cow"))))
   * ...   Scanamo.get[Farmer](client)(t)('name -> "McDonald")
   * ... }
   * Some(Right(Farmer(McDonald,156,Farm(List(sheep, cow)))))
   * }}}
   */
=======
    * Puts a single item into a table and returns the previous stored item if overwritten by the new one.
    *
    * In case there wasn't any previously stored item, [None] will be returned.
    * If the stored item has a different schema than type [T] then an appropriate [DynamoReadError] will be returned.
    *
    * {{{
    * >>> case class Farm(animals: List[String])
    * >>> case class Farmer(name: String, age: Long, farm: Farm)
    *
    * >>> import com.gu.scanamo.syntax._
    * >>> import com.amazonaws.services.dynamodbv2.model.ScalarAttributeType._
    * >>> val client = LocalDynamoDB.client()
    *
    * >>> LocalDynamoDB.withRandomTable(client)('name -> S) { t => 
    * ...   Scanamo.put(client)(t)(Farmer("McDonald", 156L, Farm(List("sheep", "cow"))))
    * ...   Scanamo.get[Farmer](client)(t)('name -> "McDonald")
    * ... }
    * Some(Right(Farmer(McDonald,156,Farm(List(sheep, cow)))))
    * }}}
    */
  @deprecated("Use [[exec]] with [[com.gu.scanamo.Table.put]]", "1.0")
>>>>>>> db92bbcd
  def put[T: DynamoFormat](client: AmazonDynamoDB)(tableName: String)(item: T): Option[Either[DynamoReadError, T]] =
    exec(client)(ScanamoFree.put(tableName)(item))

  /**
<<<<<<< HEAD
   * Gets a single item from a table by a unique key
   *
   * {{{
   * >>> case class Rabbit(name: String)
   *
   * >>> val client = LocalDynamoDB.client()
   * >>> import com.amazonaws.services.dynamodbv2.model.ScalarAttributeType._
   * >>> LocalDynamoDB.withRandomTable(client)('name -> S) { t =>
   * ...   Scanamo.putAll(client)(t)((
   * ...   for { _ <- 0 until 100 } yield Rabbit(util.Random.nextString(500))).toSet)
   * ...   Scanamo.scan[Rabbit](client)(t).size
   * ... }
   * 100
   * }}}
   */
=======
    * Gets a single item from a table by a unique key
    *
    * {{{
    * >>> case class Rabbit(name: String)
    *
    * >>> val client = LocalDynamoDB.client()
    * >>> import com.amazonaws.services.dynamodbv2.model.ScalarAttributeType._
    * >>> LocalDynamoDB.withRandomTable(client)('name -> S) { t =>
    * ...   Scanamo.putAll(client)(t)((
    * ...   for { _ <- 0 until 100 } yield Rabbit(util.Random.nextString(500))).toSet)
    * ...   Scanamo.scan[Rabbit](client)(t).size
    * ... }
    * 100
    * }}}
    */
  @deprecated("Use [[exec]] with [[com.gu.scanamo.Table.putAll]]", "1.0")
>>>>>>> db92bbcd
  def putAll[T: DynamoFormat](client: AmazonDynamoDB)(tableName: String)(items: Set[T]): List[BatchWriteItemResult] =
    exec(client)(ScanamoFree.putAll(tableName)(items))

  /**
<<<<<<< HEAD
   * {{{
   * >>> case class Farm(animals: List[String])
   * >>> case class Farmer(name: String, age: Long, farm: Farm)
   *
   * >>> import com.amazonaws.services.dynamodbv2.model.ScalarAttributeType._
   * >>> val client = LocalDynamoDB.client()
   *
   * >>> import com.gu.scanamo.query._
   * >>> LocalDynamoDB.withRandomTable(client)('name -> S) { t =>
   * ...   Scanamo.put(client)(t)(Farmer("Maggot", 75L, Farm(List("dog"))))
   * ...   Scanamo.get[Farmer](client)(t)(UniqueKey(KeyEquals('name, "Maggot")))
   * ... }
   * Some(Right(Farmer(Maggot,75,Farm(List(dog)))))
   * }}}
   * or with some added syntactic sugar:
   * {{{
   * >>> import com.gu.scanamo.syntax._
   * >>> LocalDynamoDB.withRandomTable(client)('name -> S) { t =>
   * ...   Scanamo.put(client)(t)(Farmer("Maggot", 75L, Farm(List("dog"))))
   * ...   Scanamo.get[Farmer](client)(t)('name -> "Maggot")
   * ... }
   * Some(Right(Farmer(Maggot,75,Farm(List(dog)))))
   * }}}
   * Can also be used with tables that have both a hash and a range key:
   * {{{
   * >>> case class Engine(name: String, number: Int)
   * >>> LocalDynamoDB.withRandomTable(client)('name -> S, 'number -> N) { t =>
   * ...   Scanamo.put(client)(t)(Engine("Thomas", 1))
   * ...   Scanamo.get[Engine](client)(t)('name -> "Thomas" and 'number -> 1)
   * ... }
   * Some(Right(Engine(Thomas,1)))
   * }}}
   */
  def get[T: DynamoFormat](
    client: AmazonDynamoDB
  )(tableName: String)(key: UniqueKey[_]): Option[Either[DynamoReadError, T]] =
    exec(client)(ScanamoFree.get[T](tableName)(key))

  /**
   * {{{
   * >>> case class City(name: String, country: String)
   *
   * >>> import com.amazonaws.services.dynamodbv2.model.ScalarAttributeType._
   * >>> val client = LocalDynamoDB.client()
   * >>> LocalDynamoDB.withRandomTable(client)('name -> S) { t =>
   * ...  Scanamo.put(client)(t)(City("Nashville", "US"))
   * ...  import com.gu.scanamo.syntax._
   * ...  Scanamo.getWithConsistency[City](client)(t)('name -> "Nashville")
   * ... }
   * Some(Right(City(Nashville,US)))
   * }}}
   */
  def getWithConsistency[T: DynamoFormat](
    client: AmazonDynamoDB
  )(tableName: String)(key: UniqueKey[_]): Option[Either[DynamoReadError, T]] =
    exec(client)(ScanamoFree.getWithConsistency[T](tableName)(key))

  /**
   * Returns all the items in the table with matching keys
   *
   * Results are returned in the same order as the keys are provided
   *
   * {{{
   * >>> case class Farm(animals: List[String])
   * >>> case class Farmer(name: String, age: Long, farm: Farm)
   *
   * >>> import com.amazonaws.services.dynamodbv2.model.ScalarAttributeType._
   * >>> val client = LocalDynamoDB.client()
   *
   * >>> import com.gu.scanamo.query._
   * >>> LocalDynamoDB.withRandomTable(client)('name -> S) { t =>
   * ...   Scanamo.putAll(client)(t)(Set(
   * ...     Farmer("Boggis", 43L, Farm(List("chicken"))), Farmer("Bunce", 52L, Farm(List("goose"))), Farmer("Bean", 55L, Farm(List("turkey")))
   * ...   ))
   * ...   Scanamo.getAll[Farmer](client)(t)(UniqueKeys(KeyList('name, Set("Boggis", "Bean"))))
   * ... }
   * Set(Right(Farmer(Bean,55,Farm(List(turkey)))), Right(Farmer(Boggis,43,Farm(List(chicken)))))
   * }}}
   * or with some added syntactic sugar:
   * {{{
   * >>> import com.gu.scanamo.syntax._
   * >>> LocalDynamoDB.withRandomTable(client)('name -> S) { t =>
   * ...   Scanamo.putAll(client)(t)(Set(
   * ...     Farmer("Boggis", 43L, Farm(List("chicken"))), Farmer("Bunce", 52L, Farm(List("goose"))), Farmer("Bean", 55L, Farm(List("turkey")))
   * ...   ))
   * ...   Scanamo.getAll[Farmer](client)(t)('name -> Set("Boggis", "Bean"))
   * ... }
   * Set(Right(Farmer(Bean,55,Farm(List(turkey)))), Right(Farmer(Boggis,43,Farm(List(chicken)))))
   * }}}
   * You can also retrieve items from a table with both a hash and range key
   * {{{
   * >>> case class Doctor(actor: String, regeneration: Int)
   * >>> LocalDynamoDB.withRandomTable(client)('actor -> S, 'regeneration -> N) { t =>
   * ...   Scanamo.putAll(client)(t)(
   * ...     Set(Doctor("McCoy", 9), Doctor("Ecclestone", 10), Doctor("Ecclestone", 11)))
   * ...   Scanamo.getAll[Doctor](client)(t)(('actor and 'regeneration) -> Set("McCoy" -> 9, "Ecclestone" -> 11))
   * ... }
   * Set(Right(Doctor(McCoy,9)), Right(Doctor(Ecclestone,11)))
   * }}}
   */
  def getAll[T: DynamoFormat](
    client: AmazonDynamoDB
  )(tableName: String)(keys: UniqueKeys[_]): Set[Either[DynamoReadError, T]] =
    exec(client)(ScanamoFree.getAll(tableName)(keys))

  /**
   * {{{
   * >>> case class Farm(animals: List[String])
   * >>> case class Farmer(name: String, age: Long, farm: Farm)
   *
   * >>> import com.amazonaws.services.dynamodbv2.model.ScalarAttributeType._
   * >>> val client = LocalDynamoDB.client()
   *
   * >>> import com.gu.scanamo.query._
   * >>> LocalDynamoDB.withRandomTable(client)('name -> S) { t =>
   * ...   Scanamo.putAll(client)(t)(Set(
   * ...     Farmer("Boggis", 43L, Farm(List("chicken"))), Farmer("Bunce", 52L, Farm(List("goose"))), Farmer("Bean", 55L, Farm(List("turkey")))
   * ...   ))
   * ...   Scanamo.getAllWithConsistency[Farmer](client)(t)(UniqueKeys(KeyList('name, Set("Boggis", "Bean"))))
   * ... }
   * Set(Right(Farmer(Bean,55,Farm(List(turkey)))), Right(Farmer(Boggis,43,Farm(List(chicken)))))
   * }}}
   */
  def getAllWithConsistency[T: DynamoFormat](
    client: AmazonDynamoDB
  )(tableName: String)(keys: UniqueKeys[_]): Set[Either[DynamoReadError, T]] =
    exec(client)(ScanamoFree.getAllWithConsistency(tableName)(keys))

  /**
   * Deletes a single item from a table by a unique key
   *
   * {{{
   * >>> case class Farm(animals: List[String])
   * >>> case class Farmer(name: String, age: Long, farm: Farm)
   *
   * >>> import com.amazonaws.services.dynamodbv2.model.ScalarAttributeType._
   * >>> import com.gu.scanamo.syntax._
   * >>> val client = LocalDynamoDB.client()
   *
   * >>> LocalDynamoDB.withRandomTable(client)('name -> S) { t =>
   * ...   Scanamo.put(client)(t)(Farmer("McGregor", 62L, Farm(List("rabbit"))))
   * ...   Scanamo.delete(client)(t)('name -> "McGregor")
   * ...   Scanamo.get[Farmer](client)(t)('name -> "McGregor")
   * ... }
   * None
   * }}}
   */
=======
    * {{{
    * >>> case class Farm(animals: List[String])
    * >>> case class Farmer(name: String, age: Long, farm: Farm)
    *
    * >>> import com.amazonaws.services.dynamodbv2.model.ScalarAttributeType._
    * >>> val client = LocalDynamoDB.client()
    *
    * >>> import com.gu.scanamo.query._
    * >>> LocalDynamoDB.withRandomTable(client)('name -> S) { t =>
    * ...   Scanamo.put(client)(t)(Farmer("Maggot", 75L, Farm(List("dog"))))
    * ...   Scanamo.get[Farmer](client)(t)(UniqueKey(KeyEquals('name, "Maggot")))
    * ... }
    * Some(Right(Farmer(Maggot,75,Farm(List(dog)))))
    * }}}
    * or with some added syntactic sugar:
    * {{{
    * >>> import com.gu.scanamo.syntax._
    * >>> LocalDynamoDB.withRandomTable(client)('name -> S) { t =>
    * ...   Scanamo.put(client)(t)(Farmer("Maggot", 75L, Farm(List("dog"))))
    * ...   Scanamo.get[Farmer](client)(t)('name -> "Maggot")
    * ... }
    * Some(Right(Farmer(Maggot,75,Farm(List(dog)))))
    * }}}
    * Can also be used with tables that have both a hash and a range key:
    * {{{
    * >>> case class Engine(name: String, number: Int)
    * >>> LocalDynamoDB.withRandomTable(client)('name -> S, 'number -> N) { t =>
    * ...   Scanamo.put(client)(t)(Engine("Thomas", 1))
    * ...   Scanamo.get[Engine](client)(t)('name -> "Thomas" and 'number -> 1)
    * ... }
    * Some(Right(Engine(Thomas,1)))
    * }}}
    */
  @deprecated("Use [[exec]] with [[com.gu.scanamo.Table.get]]", "1.0")
  def get[T: DynamoFormat](client: AmazonDynamoDB)(tableName: String)(
      key: UniqueKey[_]): Option[Either[DynamoReadError, T]] =
    exec(client)(ScanamoFree.get[T](tableName)(key))

  /**
    * {{{
    * >>> case class City(name: String, country: String)
    *
    * >>> import com.amazonaws.services.dynamodbv2.model.ScalarAttributeType._
    * >>> val client = LocalDynamoDB.client()
    * >>> LocalDynamoDB.withRandomTable(client)('name -> S) { t =>
    * ...  Scanamo.put(client)(t)(City("Nashville", "US"))
    * ...  import com.gu.scanamo.syntax._
    * ...  Scanamo.getWithConsistency[City](client)(t)('name -> "Nashville")
    * ... }
    * Some(Right(City(Nashville,US)))
    * }}}
    */
  @deprecated("Use [[exec]] with [[com.gu.scanamo.Table.consistently]]", "1.0")
  def getWithConsistency[T: DynamoFormat](client: AmazonDynamoDB)(tableName: String)(
      key: UniqueKey[_]): Option[Either[DynamoReadError, T]] =
    exec(client)(ScanamoFree.getWithConsistency[T](tableName)(key))

  /**
    * Returns all the items in the table with matching keys
    *
    * Results are returned in the same order as the keys are provided
    *
    * {{{
    * >>> case class Farm(animals: List[String])
    * >>> case class Farmer(name: String, age: Long, farm: Farm)
    *
    * >>> import com.amazonaws.services.dynamodbv2.model.ScalarAttributeType._
    * >>> val client = LocalDynamoDB.client()
    *
    * >>> import com.gu.scanamo.query._
    * >>> LocalDynamoDB.withRandomTable(client)('name -> S) { t =>
    * ...   Scanamo.putAll(client)(t)(Set(
    * ...     Farmer("Boggis", 43L, Farm(List("chicken"))), Farmer("Bunce", 52L, Farm(List("goose"))), Farmer("Bean", 55L, Farm(List("turkey")))
    * ...   ))
    * ...   Scanamo.getAll[Farmer](client)(t)(UniqueKeys(KeyList('name, Set("Boggis", "Bean"))))
    * ... }
    * Set(Right(Farmer(Bean,55,Farm(List(turkey)))), Right(Farmer(Boggis,43,Farm(List(chicken)))))
    * }}}
    * or with some added syntactic sugar:
    * {{{
    * >>> import com.gu.scanamo.syntax._
    * >>> LocalDynamoDB.withRandomTable(client)('name -> S) { t =>
    * ...   Scanamo.putAll(client)(t)(Set(
    * ...     Farmer("Boggis", 43L, Farm(List("chicken"))), Farmer("Bunce", 52L, Farm(List("goose"))), Farmer("Bean", 55L, Farm(List("turkey")))
    * ...   ))
    * ...   Scanamo.getAll[Farmer](client)(t)('name -> Set("Boggis", "Bean"))
    * ... }
    * Set(Right(Farmer(Bean,55,Farm(List(turkey)))), Right(Farmer(Boggis,43,Farm(List(chicken)))))
    * }}}
    * You can also retrieve items from a table with both a hash and range key
    * {{{
    * >>> case class Doctor(actor: String, regeneration: Int)
    * >>> LocalDynamoDB.withRandomTable(client)('actor -> S, 'regeneration -> N) { t =>
    * ...   Scanamo.putAll(client)(t)(
    * ...     Set(Doctor("McCoy", 9), Doctor("Ecclestone", 10), Doctor("Ecclestone", 11)))
    * ...   Scanamo.getAll[Doctor](client)(t)(('actor and 'regeneration) -> Set("McCoy" -> 9, "Ecclestone" -> 11))
    * ... }
    * Set(Right(Doctor(McCoy,9)), Right(Doctor(Ecclestone,11)))
    * }}}
    */
  @deprecated("Use [[exec]] with [[com.gu.scanamo.Table.getAll]]", "1.0")
  def getAll[T: DynamoFormat](client: AmazonDynamoDB)(tableName: String)(
      keys: UniqueKeys[_]): Set[Either[DynamoReadError, T]] =
    exec(client)(ScanamoFree.getAll(tableName)(keys))

  /**
    * {{{
    * >>> case class Farm(animals: List[String])
    * >>> case class Farmer(name: String, age: Long, farm: Farm)
    *
    * >>> import com.amazonaws.services.dynamodbv2.model.ScalarAttributeType._
    * >>> val client = LocalDynamoDB.client()
    *
    * >>> import com.gu.scanamo.query._
    * >>> LocalDynamoDB.withRandomTable(client)('name -> S) { t =>
    * ...   Scanamo.putAll(client)(t)(Set(
    * ...     Farmer("Boggis", 43L, Farm(List("chicken"))), Farmer("Bunce", 52L, Farm(List("goose"))), Farmer("Bean", 55L, Farm(List("turkey")))
    * ...   ))
    * ...   Scanamo.getAllWithConsistency[Farmer](client)(t)(UniqueKeys(KeyList('name, Set("Boggis", "Bean"))))
    * ... }
    * Set(Right(Farmer(Bean,55,Farm(List(turkey)))), Right(Farmer(Boggis,43,Farm(List(chicken)))))
    * }}}
    */
  @deprecated("Use [[exec]] with [[com.gu.scanamo.Table.consistently]]", "1.0")
  def getAllWithConsistency[T: DynamoFormat](client: AmazonDynamoDB)(tableName: String)(
      keys: UniqueKeys[_]): Set[Either[DynamoReadError, T]] =
    exec(client)(ScanamoFree.getAllWithConsistency(tableName)(keys))

  /**
    * Deletes a single item from a table by a unique key
    *
    * {{{
    * >>> case class Farm(animals: List[String])
    * >>> case class Farmer(name: String, age: Long, farm: Farm)
    *
    * >>> import com.amazonaws.services.dynamodbv2.model.ScalarAttributeType._
    * >>> import com.gu.scanamo.syntax._
    * >>> val client = LocalDynamoDB.client()
    *
    * >>> LocalDynamoDB.withRandomTable(client)('name -> S) { t =>
    * ...   Scanamo.put(client)(t)(Farmer("McGregor", 62L, Farm(List("rabbit"))))
    * ...   Scanamo.delete(client)(t)('name -> "McGregor")
    * ...   Scanamo.get[Farmer](client)(t)('name -> "McGregor")
    * ... }
    * None
    * }}}
    */
  @deprecated("Use [[exec]] with [[com.gu.scanamo.Table.delete]]", "1.0")
>>>>>>> db92bbcd
  def delete(client: AmazonDynamoDB)(tableName: String)(key: UniqueKey[_]): DeleteItemResult =
    exec(client)(ScanamoFree.delete(tableName)(key))

  /**
<<<<<<< HEAD
   * Deletes multiple items from a table by a unique key
   *
   * {{{
   * >>> case class Farm(animals: List[String])
   * >>> case class Farmer(name: String, age: Long, farm: Farm)
   *
   * >>> import com.amazonaws.services.dynamodbv2.model.ScalarAttributeType._
   * >>> import com.gu.scanamo.syntax._
   * >>> val client = LocalDynamoDB.client()
   *
   * >>> val dataSet = Set(
   * ...   Farmer("Patty", 200L, Farm(List("unicorn"))),
   * ...   Farmer("Ted", 40L, Farm(List("T-Rex"))),
   * ...   Farmer("Jack", 2L, Farm(List("velociraptor"))))
   *
   * >>> LocalDynamoDB.withRandomTable(client)('name -> S) { t =>
   * ...   Scanamo.putAll(client)(t)(dataSet)
   * ...   Scanamo.deleteAll(client)(t)('name -> dataSet.map(_.name))
   * ...   Scanamo.scan[Farmer](client)(t).toList
   * ... }
   * List()
   * }}}
   */
=======
    * Deletes multiple items from a table by a unique key
    *
    * {{{
    * >>> case class Farm(animals: List[String])
    * >>> case class Farmer(name: String, age: Long, farm: Farm)
    *
    * >>> import com.amazonaws.services.dynamodbv2.model.ScalarAttributeType._
    * >>> import com.gu.scanamo.syntax._
    * >>> val client = LocalDynamoDB.client()
    *
    * >>> val dataSet = Set(
    * ...   Farmer("Patty", 200L, Farm(List("unicorn"))),
    * ...   Farmer("Ted", 40L, Farm(List("T-Rex"))),
    * ...   Farmer("Jack", 2L, Farm(List("velociraptor"))))
    *
    * >>> LocalDynamoDB.withRandomTable(client)('name -> S) { t =>
    * ...   Scanamo.putAll(client)(t)(dataSet)
    * ...   Scanamo.deleteAll(client)(t)('name -> dataSet.map(_.name))
    * ...   Scanamo.scan[Farmer](client)(t).toList
    * ... }
    * List()
    * }}}
    */
  @deprecated("Use [[exec]] with [[com.gu.scanamo.Table.deleteAll]]", "1.0")
>>>>>>> db92bbcd
  def deleteAll(client: AmazonDynamoDB)(tableName: String)(items: UniqueKeys[_]): List[BatchWriteItemResult] =
    exec(client)(ScanamoFree.deleteAll(tableName)(items))

  /**
<<<<<<< HEAD
   * Updates an attribute that is not part of the key
   *
   * {{{
   * >>> case class Forecast(location: String, weather: String)
   *
   * >>> val client = LocalDynamoDB.client()
   * >>> import com.amazonaws.services.dynamodbv2.model.ScalarAttributeType._
   *
   * >>> LocalDynamoDB.withRandomTable(client)('location -> S) { t =>
   * ...   import com.gu.scanamo.syntax._
   * ...   Scanamo.put(client)(t)(Forecast("London", "Rain"))
   * ...   Scanamo.update(client)(t)('location -> "London", set('weather -> "Sun"))
   * ...   Scanamo.scan[Forecast](client)(t).toList
   * ... }
   * List(Right(Forecast(London,Sun)))
   * }}}
   */
  def update[V: DynamoFormat](
    client: AmazonDynamoDB
  )(tableName: String)(key: UniqueKey[_], expression: UpdateExpression): Either[DynamoReadError, V] =
    exec(client)(ScanamoFree.update[V](tableName)(key)(expression))

  /**
   * Scans all elements of a table
   *
   * {{{
   * >>> case class Bear(name: String, favouriteFood: String)
   *
   * >>> val client = LocalDynamoDB.client()
   * >>> import com.amazonaws.services.dynamodbv2.model.ScalarAttributeType._
   *
   * >>> LocalDynamoDB.withRandomTable(client)('name -> S) { t =>
   * ...   Scanamo.put(client)(t)(Bear("Pooh", "honey"))
   * ...   Scanamo.put(client)(t)(Bear("Yogi", "picnic baskets"))
   * ...   Scanamo.scan[Bear](client)(t)
   * ... }
   * List(Right(Bear(Pooh,honey)), Right(Bear(Yogi,picnic baskets)))
   * }}}
   *
   * By default, the entire table contents are read, even if they're more than Dynamo's
   * maximum result set size
   * {{{
   * >>> case class Lemming(name: String, stuff: String)
   *
   * >>> LocalDynamoDB.withRandomTable(client)('name -> S) { t =>
   * ...   Scanamo.putAll(client)(t)(
   * ...     (for { _ <- 0 until 100 } yield Lemming(util.Random.nextString(500), util.Random.nextString(5000))).toSet
   * ...   )
   * ...   Scanamo.scan[Lemming](client)(t).size
   * ... }
   * 100
   * }}}
   */
=======
    * Updates an attribute that is not part of the key
    *
    * {{{
    * >>> case class Forecast(location: String, weather: String)
    *
    * >>> val client = LocalDynamoDB.client()
    * >>> import com.amazonaws.services.dynamodbv2.model.ScalarAttributeType._
    *
    * >>> LocalDynamoDB.withRandomTable(client)('location -> S) { t =>
    * ...   import com.gu.scanamo.syntax._
    * ...   Scanamo.put(client)(t)(Forecast("London", "Rain"))
    * ...   Scanamo.update(client)(t)('location -> "London", set('weather -> "Sun"))
    * ...   Scanamo.scan[Forecast](client)(t).toList
    * ... }
    * List(Right(Forecast(London,Sun)))
    * }}}
    */
  @deprecated("Use [[exec]] with [[com.gu.scanamo.Table.update]]", "1.0")
  def update[V: DynamoFormat](client: AmazonDynamoDB)(
      tableName: String)(key: UniqueKey[_], expression: UpdateExpression): Either[DynamoReadError, V] =
    exec(client)(ScanamoFree.update[V](tableName)(key)(expression))

  /**
    * Scans all elements of a table
    *
    * {{{
    * >>> case class Bear(name: String, favouriteFood: String)
    *
    * >>> val client = LocalDynamoDB.client()
    * >>> import com.amazonaws.services.dynamodbv2.model.ScalarAttributeType._
    *
    * >>> LocalDynamoDB.withRandomTable(client)('name -> S) { t =>
    * ...   Scanamo.put(client)(t)(Bear("Pooh", "honey"))
    * ...   Scanamo.put(client)(t)(Bear("Yogi", "picnic baskets"))
    * ...   Scanamo.scan[Bear](client)(t)
    * ... }
    * List(Right(Bear(Pooh,honey)), Right(Bear(Yogi,picnic baskets)))
    * }}}
    *
    * By default, the entire table contents are read, even if they're more than Dynamo's
    * maximum result set size
    * {{{
    * >>> case class Lemming(name: String, stuff: String)
    *
    * >>> LocalDynamoDB.withRandomTable(client)('name -> S) { t =>
    * ...   Scanamo.putAll(client)(t)(
    * ...     (for { _ <- 0 until 100 } yield Lemming(util.Random.nextString(500), util.Random.nextString(5000))).toSet
    * ...   )
    * ...   Scanamo.scan[Lemming](client)(t).size
    * ... }
    * 100
    * }}}
    */
  @deprecated("Use [[exec]] with [[com.gu.scanamo.Table.scan]]", "1.0")
>>>>>>> db92bbcd
  def scan[T: DynamoFormat](client: AmazonDynamoDB)(tableName: String): List[Either[DynamoReadError, T]] =
    exec(client)(ScanamoFree.scan(tableName))

  /**
<<<<<<< HEAD
   * Scan a table, but limiting the number of rows evaluated by Dynamo to `limit`
   *
   * {{{
   * >>> case class Bear(name: String, favouriteFood: String)
   *
   * >>> val client = LocalDynamoDB.client()
   * >>> import com.amazonaws.services.dynamodbv2.model.ScalarAttributeType._
   *
   * >>> LocalDynamoDB.withRandomTable(client)('name -> S) { t =>
   * ...   Scanamo.put(client)(t)(Bear("Pooh", "honey"))
   * ...   Scanamo.put(client)(t)(Bear("Yogi", "picnic baskets"))
   * ...   Scanamo.scanWithLimit[Bear](client)(t, 1)
   * ... }
   * List(Right(Bear(Pooh,honey)))
   * }}}
   */
  def scanWithLimit[T: DynamoFormat](client: AmazonDynamoDB)(tableName: String,
                                                             limit: Int): List[Either[DynamoReadError, T]] =
    exec(client)(ScanamoFree.scanWithLimit(tableName, limit))

  /**
   * Scan a table, but limiting the number of rows evaluated by Dynamo to `limit`
   *
   * {{{
   * >>> case class Bear(name: String, favouriteFood: String)
   *
   * >>> val client = LocalDynamoDB.client()
   * >>> import com.amazonaws.services.dynamodbv2.model.ScalarAttributeType._
   *
   * >>> LocalDynamoDB.withRandomTable(client)('name -> S) { t =>
   * ...   Scanamo.put(client)(t)(Bear("Pooh", "honey"))
   * ...   Scanamo.put(client)(t)(Bear("Yogi", "picnic baskets"))
   * ...   val res1 = Scanamo.scanFrom[Bear](client)(t, 1, None)
   * ...   Scanamo.scanFrom[Bear](client)(t, 1, res1._2)._1
   * ... }
   * List(Right(Bear(Yogi,picnic baskets)))
   * }}}
   */
=======
    * Scan a table, but limiting the number of rows evaluated by Dynamo to `limit`
    *
    * {{{
    * >>> case class Bear(name: String, favouriteFood: String)
    *
    * >>> val client = LocalDynamoDB.client()
    * >>> import com.amazonaws.services.dynamodbv2.model.ScalarAttributeType._
    *
    * >>> LocalDynamoDB.withRandomTable(client)('name -> S) { t =>
    * ...   Scanamo.put(client)(t)(Bear("Pooh", "honey"))
    * ...   Scanamo.put(client)(t)(Bear("Yogi", "picnic baskets"))
    * ...   Scanamo.scanWithLimit[Bear](client)(t, 1)
    * ... }
    * List(Right(Bear(Pooh,honey)))
    * }}}
    */
  @deprecated("Use [[exec]] with [[com.gu.scanamo.Table.limit]]", "1.0")
  def scanWithLimit[T: DynamoFormat](
      client: AmazonDynamoDB)(tableName: String, limit: Int): List[Either[DynamoReadError, T]] =
    exec(client)(ScanamoFree.scanWithLimit(tableName, limit))

  /**
    * Scan a table, but limiting the number of rows evaluated by Dynamo to `limit`
    *
    * {{{
    * >>> case class Bear(name: String, favouriteFood: String)
    *
    * >>> val client = LocalDynamoDB.client()
    * >>> import com.amazonaws.services.dynamodbv2.model.ScalarAttributeType._
    *
    * >>> LocalDynamoDB.withRandomTable(client)('name -> S) { t =>
    * ...   Scanamo.put(client)(t)(Bear("Pooh", "honey"))
    * ...   Scanamo.put(client)(t)(Bear("Yogi", "picnic baskets"))
    * ...   val res1 = Scanamo.scanFrom[Bear](client)(t, 1, None)
    * ...   Scanamo.scanFrom[Bear](client)(t, 1, res1._2)._1
    * ... }
    * List(Right(Bear(Yogi,picnic baskets)))
    * }}}
    */
  @deprecated("Use [[exec]] with [[com.gu.scanamo.Table.scanFrom]]", "1.0")
>>>>>>> db92bbcd
  def scanFrom[T: DynamoFormat](client: AmazonDynamoDB)(
    tableName: String,
    limit: Int,
    startKey: Option[EvaluationKey]
  ): (List[Either[DynamoReadError, T]], Option[EvaluationKey]) =
    exec(client)(ScanamoFree.scanFrom(tableName, limit, startKey))

  /**
<<<<<<< HEAD
   * Returns all items present in the index
   *
   * {{{
   * >>> case class Bear(name: String, favouriteFood: String, alias: Option[String])
   *
   * >>> val client = LocalDynamoDB.client()
   * >>> import com.amazonaws.services.dynamodbv2.model.ScalarAttributeType._
   *
   * >>> LocalDynamoDB.withRandomTableWithSecondaryIndex(client)('name -> S)('alias -> S) { (t, i) =>
   * ...   Scanamo.put(client)(t)(Bear("Pooh", "honey", Some("Winnie")))
   * ...   Scanamo.put(client)(t)(Bear("Yogi", "picnic baskets", None))
   * ...   Scanamo.scanIndex[Bear](client)(t, i)
   * ... }
   * List(Right(Bear(Pooh,honey,Some(Winnie))))
   * }}}
   */
  def scanIndex[T: DynamoFormat](client: AmazonDynamoDB)(tableName: String,
                                                         indexName: String): List[Either[DynamoReadError, T]] =
    exec(client)(ScanamoFree.scanIndex(tableName, indexName))

  /**
   * Scans items present in the index, limiting the number of rows evaluated by Dynamo to `limit`
   *
   * {{{
   * >>> case class Bear(name: String, favouriteFood: String, alias: Option[String])
   *
   * >>> val client = LocalDynamoDB.client()
   * >>> import com.amazonaws.services.dynamodbv2.model.ScalarAttributeType._
   *
   * >>> LocalDynamoDB.withRandomTableWithSecondaryIndex(client)('name -> S)('alias -> S) { (t, i) =>
   * ...   Scanamo.put(client)(t)(Bear("Pooh", "honey", Some("Winnie")))
   * ...   Scanamo.put(client)(t)(Bear("Yogi", "picnic baskets", None))
   * ...   Scanamo.put(client)(t)(Bear("Graham", "quinoa", Some("Guardianista")))
   * ...   Scanamo.scanIndexWithLimit[Bear](client)(t, i, 1)
   * ... }
   * List(Right(Bear(Graham,quinoa,Some(Guardianista))))
   * }}}
   */
=======
    * Returns all items present in the index
    *
    * {{{
    * >>> case class Bear(name: String, favouriteFood: String, alias: Option[String])
    *
    * >>> val client = LocalDynamoDB.client()
    * >>> import com.amazonaws.services.dynamodbv2.model.ScalarAttributeType._
    *
    * >>> LocalDynamoDB.withRandomTableWithSecondaryIndex(client)('name -> S)('alias -> S) { (t, i) =>
    * ...   Scanamo.put(client)(t)(Bear("Pooh", "honey", Some("Winnie")))
    * ...   Scanamo.put(client)(t)(Bear("Yogi", "picnic baskets", None))
    * ...   Scanamo.scanIndex[Bear](client)(t, i)
    * ... }
    * List(Right(Bear(Pooh,honey,Some(Winnie))))
    * }}}
    */
  @deprecated("Use [[exec]] with [[com.gu.scanamo.Table.index]]", "1.0")
  def scanIndex[T: DynamoFormat](
      client: AmazonDynamoDB)(tableName: String, indexName: String): List[Either[DynamoReadError, T]] =
    exec(client)(ScanamoFree.scanIndex(tableName, indexName))

  /**
    * Scans items present in the index, limiting the number of rows evaluated by Dynamo to `limit`
    *
    * {{{
    * >>> case class Bear(name: String, favouriteFood: String, alias: Option[String])
    *
    * >>> val client = LocalDynamoDB.client()
    * >>> import com.amazonaws.services.dynamodbv2.model.ScalarAttributeType._
    *
    * >>> LocalDynamoDB.withRandomTableWithSecondaryIndex(client)('name -> S)('alias -> S) { (t, i) =>
    * ...   Scanamo.put(client)(t)(Bear("Pooh", "honey", Some("Winnie")))
    * ...   Scanamo.put(client)(t)(Bear("Yogi", "picnic baskets", None))
    * ...   Scanamo.put(client)(t)(Bear("Graham", "quinoa", Some("Guardianista")))
    * ...   Scanamo.scanIndexWithLimit[Bear](client)(t, i, 1)
    * ... }
    * List(Right(Bear(Graham,quinoa,Some(Guardianista))))
    * }}}
    */
  @deprecated("Use [[exec]] with [[com.gu.scanamo.Table.index]] and [[com.gu.scanamo.SecondaryIndex.limit]]", "1.0")
>>>>>>> db92bbcd
  def scanIndexWithLimit[T: DynamoFormat](
    client: AmazonDynamoDB
  )(tableName: String, indexName: String, limit: Int): List[Either[DynamoReadError, T]] =
    exec(client)(ScanamoFree.scanIndexWithLimit(tableName, indexName, limit))

  /**
<<<<<<< HEAD
   * Scans items present in the index, limiting the number of rows evaluated by Dynamo to `limit`
   * and start the query from the key set as `startKey`
   *
   * {{{
   * >>> case class Bear(name: String, favouriteFood: String, alias: Option[String])
   *
   * >>> val client = LocalDynamoDB.client()
   * >>> import com.amazonaws.services.dynamodbv2.model.ScalarAttributeType._
   *
   * >>> LocalDynamoDB.withRandomTableWithSecondaryIndex(client)('name -> S)('alias -> S) { (t, i) =>
   * ...   Scanamo.put(client)(t)(Bear("Pooh", "honey", Some("Winnie")))
   * ...   Scanamo.put(client)(t)(Bear("Yogi", "picnic baskets", None))
   * ...   Scanamo.put(client)(t)(Bear("Graham", "quinoa", Some("Guardianista")))
   * ...   val res1 = Scanamo.scanIndexFrom[Bear](client)(t, i, 1, None)
   * ...   Scanamo.scanIndexFrom[Bear](client)(t, i, 1, res1._2)._1
   * ... }
   * List(Right(Bear(Pooh,honey,Some(Winnie))))
   * }}}
   */
=======
    * Scans items present in the index, limiting the number of rows evaluated by Dynamo to `limit`
    * and start the query from the key set as `startKey`
    *
    * {{{
    * >>> case class Bear(name: String, favouriteFood: String, alias: Option[String])
    *
    * >>> val client = LocalDynamoDB.client()
    * >>> import com.amazonaws.services.dynamodbv2.model.ScalarAttributeType._
    *
    * >>> LocalDynamoDB.withRandomTableWithSecondaryIndex(client)('name -> S)('alias -> S) { (t, i) =>
    * ...   Scanamo.put(client)(t)(Bear("Pooh", "honey", Some("Winnie")))
    * ...   Scanamo.put(client)(t)(Bear("Yogi", "picnic baskets", None))
    * ...   Scanamo.put(client)(t)(Bear("Graham", "quinoa", Some("Guardianista")))
    * ...   val res1 = Scanamo.scanIndexFrom[Bear](client)(t, i, 1, None)
    * ...   Scanamo.scanIndexFrom[Bear](client)(t, i, 1, res1._2)._1
    * ... }
    * List(Right(Bear(Pooh,honey,Some(Winnie))))
    * }}}
    */
  @deprecated("Use [[exec]] with [[com.gu.scanamo.Table.scanFrom]] and [[com.gu.scanamo.Table.index]]", "1.0")
>>>>>>> db92bbcd
  def scanIndexFrom[T: DynamoFormat](client: AmazonDynamoDB)(
    tableName: String,
    indexName: String,
    limit: Int,
    startKey: Option[EvaluationKey]
  ): (List[Either[DynamoReadError, T]], Option[EvaluationKey]) =
    exec(client)(ScanamoFree.scanIndexFrom(tableName, indexName, limit, startKey))

  /**
<<<<<<< HEAD
   * Perform a query against a table
   *
   * This can be as simple as looking up by a hash key where a range key also exists
   * {{{
   * >>> case class Animal(species: String, number: Int)
   *
   * >>> val client = LocalDynamoDB.client()
   * >>> import com.amazonaws.services.dynamodbv2.model.ScalarAttributeType._
   * >>> LocalDynamoDB.withRandomTable(client)('species -> S, 'number -> N) { t =>
   * ...   Scanamo.put(client)(t)(Animal("Wolf", 1))
   * ...   import com.gu.scanamo.query._
   * ...   for { i <- 1 to 3 } Scanamo.put(client)(t)(Animal("Pig", i))
   * ...   Scanamo.query[Animal](client)(t)(Query(KeyEquals('species, "Pig")))
   * ... }
   * List(Right(Animal(Pig,1)), Right(Animal(Pig,2)), Right(Animal(Pig,3)))
   * }}}
   * or with some syntactic sugar
   * {{{
   * >>> LocalDynamoDB.withRandomTable(client)('species -> S, 'number -> N) { t =>
   * ...   Scanamo.put(client)(t)(Animal("Wolf", 1))
   * ...   import com.gu.scanamo.syntax._
   * ...   for { i <- 1 to 3 } Scanamo.put(client)(t)(Animal("Pig", i))
   * ...   Scanamo.query[Animal](client)(t)('species -> "Pig")
   * ... }
   * List(Right(Animal(Pig,1)), Right(Animal(Pig,2)), Right(Animal(Pig,3)))
   * }}}
   * It also supports various conditions on the range key
   * {{{
   * >>> import com.gu.scanamo.syntax._
   * >>> case class Transport(mode: String, line: String)
   * >>> LocalDynamoDB.withRandomTable(client)('mode -> S, 'line -> S) { t =>
   * ...   Scanamo.putAll(client)(t)(Set(
   * ...     Transport("Underground", "Circle"),
   * ...     Transport("Underground", "Metropolitan"),
   * ...     Transport("Underground", "Central")))
   * ...   Scanamo.query[Transport](client)(t)('mode -> "Underground" and ('line beginsWith "C"))
   * ... }
   * List(Right(Transport(Underground,Central)), Right(Transport(Underground,Circle)))
   * }}}
   */
  def query[T: DynamoFormat](
    client: AmazonDynamoDB
  )(tableName: String)(query: Query[_]): List[Either[DynamoReadError, T]] =
    exec(client)(ScanamoFree.query(tableName)(query))

  /**
   * Perform a query against a table returning up to `limit` items
   *
   * {{{
   * >>> val client = LocalDynamoDB.client()
   * >>> import com.amazonaws.services.dynamodbv2.model.ScalarAttributeType._
   * >>> import com.gu.scanamo.syntax._
   *
   * >>> case class Transport(mode: String, line: String)
   * >>> LocalDynamoDB.withRandomTable(client)('mode -> S, 'line -> S) { t =>
   * ...   Scanamo.putAll(client)(t)(Set(
   * ...     Transport("Underground", "Circle"),
   * ...     Transport("Underground", "Metropolitan"),
   * ...     Transport("Underground", "Central")))
   * ...   Scanamo.queryWithLimit[Transport](client)(t)('mode -> "Underground" and ('line beginsWith "C"), 1)
   * ... }
   * List(Right(Transport(Underground,Central)))
   * }}}
   */
  def queryWithLimit[T: DynamoFormat](
    client: AmazonDynamoDB
  )(tableName: String)(query: Query[_], limit: Int): List[Either[DynamoReadError, T]] =
    exec(client)(ScanamoFree.queryWithLimit(tableName)(query, limit))

  /**
   * Perform a query against a table returning up to `limit` items starting
   * from `startKey`
   *
   * {{{
   * >>> val client = LocalDynamoDB.client()
   * >>> import com.amazonaws.services.dynamodbv2.model.ScalarAttributeType._
   * >>> import com.gu.scanamo.syntax._
   *
   * >>> case class Transport(mode: String, line: String)
   * >>> LocalDynamoDB.withRandomTable(client)('mode -> S, 'line -> S) { t =>
   * ...   Scanamo.putAll(client)(t)(Set(
   * ...     Transport("Underground", "Circle"),
   * ...     Transport("Underground", "Metropolitan"),
   * ...     Transport("Underground", "Central")))
   * ...   val res1 = Scanamo.queryFrom[Transport](client)(t)(
   * ...       ('mode -> "Underground" and ('line beginsWith "C")), 1, None)
   * ...   Scanamo.queryFrom[Transport](client)(t)(
   * ...       ('mode -> "Underground" and ('line beginsWith "C")), 1, res1._2)._1
   * ... }
   * List(Right(Transport(Underground,Circle)))
   * }}}
   */
=======
    * Perform a query against a table
    *
    * This can be as simple as looking up by a hash key where a range key also exists
    * {{{
    * >>> case class Animal(species: String, number: Int)
    *
    * >>> val client = LocalDynamoDB.client()
    * >>> import com.amazonaws.services.dynamodbv2.model.ScalarAttributeType._
    * >>> LocalDynamoDB.withRandomTable(client)('species -> S, 'number -> N) { t =>
    * ...   Scanamo.put(client)(t)(Animal("Wolf", 1))
    * ...   import com.gu.scanamo.query._
    * ...   for { i <- 1 to 3 } Scanamo.put(client)(t)(Animal("Pig", i))
    * ...   Scanamo.query[Animal](client)(t)(Query(KeyEquals('species, "Pig")))
    * ... }
    * List(Right(Animal(Pig,1)), Right(Animal(Pig,2)), Right(Animal(Pig,3)))
    * }}}
    * or with some syntactic sugar
    * {{{
    * >>> LocalDynamoDB.withRandomTable(client)('species -> S, 'number -> N) { t =>
    * ...   Scanamo.put(client)(t)(Animal("Wolf", 1))
    * ...   import com.gu.scanamo.syntax._
    * ...   for { i <- 1 to 3 } Scanamo.put(client)(t)(Animal("Pig", i))
    * ...   Scanamo.query[Animal](client)(t)('species -> "Pig")
    * ... }
    * List(Right(Animal(Pig,1)), Right(Animal(Pig,2)), Right(Animal(Pig,3)))
    * }}}
    * It also supports various conditions on the range key
    * {{{
    * >>> import com.gu.scanamo.syntax._
    * >>> case class Transport(mode: String, line: String)
    * >>> LocalDynamoDB.withRandomTable(client)('mode -> S, 'line -> S) { t =>
    * ...   Scanamo.putAll(client)(t)(Set(
    * ...     Transport("Underground", "Circle"),
    * ...     Transport("Underground", "Metropolitan"),
    * ...     Transport("Underground", "Central")))
    * ...   Scanamo.query[Transport](client)(t)('mode -> "Underground" and ('line beginsWith "C"))
    * ... }
    * List(Right(Transport(Underground,Central)), Right(Transport(Underground,Circle)))
    * }}}
    */
  @deprecated("Use [[exec]] with [[com.gu.scanamo.Table.query]]", "1.0")
  def query[T: DynamoFormat](client: AmazonDynamoDB)(tableName: String)(
      query: Query[_]): List[Either[DynamoReadError, T]] =
    exec(client)(ScanamoFree.query(tableName)(query))

  /**
    * Perform a query against a table returning up to `limit` items
    *
    * {{{
    * >>> val client = LocalDynamoDB.client()
    * >>> import com.amazonaws.services.dynamodbv2.model.ScalarAttributeType._
    * >>> import com.gu.scanamo.syntax._
    *
    * >>> case class Transport(mode: String, line: String)
    * >>> LocalDynamoDB.withRandomTable(client)('mode -> S, 'line -> S) { t =>
    * ...   Scanamo.putAll(client)(t)(Set(
    * ...     Transport("Underground", "Circle"),
    * ...     Transport("Underground", "Metropolitan"),
    * ...     Transport("Underground", "Central")))
    * ...   Scanamo.queryWithLimit[Transport](client)(t)('mode -> "Underground" and ('line beginsWith "C"), 1)
    * ... }
    * List(Right(Transport(Underground,Central)))
    * }}}
    */
  @deprecated("Use [[exec]] with [[com.gu.scanamo.Table.limit]]", "1.0")
  def queryWithLimit[T: DynamoFormat](client: AmazonDynamoDB)(
      tableName: String)(query: Query[_], limit: Int): List[Either[DynamoReadError, T]] =
    exec(client)(ScanamoFree.queryWithLimit(tableName)(query, limit))

  /**
    * Perform a query against a table returning up to `limit` items starting
    * from `startKey`
    *
    * {{{
    * >>> val client = LocalDynamoDB.client()
    * >>> import com.amazonaws.services.dynamodbv2.model.ScalarAttributeType._
    * >>> import com.gu.scanamo.syntax._
    *
    * >>> case class Transport(mode: String, line: String)
    * >>> LocalDynamoDB.withRandomTable(client)('mode -> S, 'line -> S) { t =>
    * ...   Scanamo.putAll(client)(t)(Set(
    * ...     Transport("Underground", "Circle"),
    * ...     Transport("Underground", "Metropolitan"),
    * ...     Transport("Underground", "Central")))
    * ...   val res1 = Scanamo.queryFrom[Transport](client)(t)(
    * ...       ('mode -> "Underground" and ('line beginsWith "C")), 1, None)
    * ...   Scanamo.queryFrom[Transport](client)(t)(
    * ...       ('mode -> "Underground" and ('line beginsWith "C")), 1, res1._2)._1
    * ... }
    * List(Right(Transport(Underground,Circle)))
    * }}}
    */
  @deprecated("Use [[exec]] with [[com.gu.scanamo.Table.queryFrom]]", "1.0")
>>>>>>> db92bbcd
  def queryFrom[T: DynamoFormat](client: AmazonDynamoDB)(tableName: String)(
    query: Query[_],
    limit: Int,
    startKey: Option[EvaluationKey]
  ): (List[Either[DynamoReadError, T]], Option[EvaluationKey]) =
    exec(client)(ScanamoFree.queryFrom(tableName)(query, limit, startKey))

  /**
<<<<<<< HEAD
   * Query a table using a secondary index
   *
   * {{{
   * >>> case class Transport(mode: String, line: String, colour: String)
   * >>> val client = LocalDynamoDB.client()
   * >>> import com.amazonaws.services.dynamodbv2.model.ScalarAttributeType._
   * >>> import com.gu.scanamo.syntax._
   *
   * >>> LocalDynamoDB.withRandomTableWithSecondaryIndex(client)('mode -> S, 'line -> S)('colour -> S) { (t, i) =>
   * ...   Scanamo.putAll(client)(t)(Set(
   * ...     Transport("Underground", "Circle", "Yellow"),
   * ...     Transport("Underground", "Metropolitan", "Magenta"),
   * ...     Transport("Underground", "Central", "Red")))
   * ...   Scanamo.queryIndex[Transport](client)(t, i)('colour -> "Magenta")
   * ... }
   * List(Right(Transport(Underground,Metropolitan,Magenta)))
   * }}}
   */
  def queryIndex[T: DynamoFormat](
    client: AmazonDynamoDB
  )(tableName: String, indexName: String)(query: Query[_]): List[Either[DynamoReadError, T]] =
    exec(client)(ScanamoFree.queryIndex(tableName, indexName)(query))

  /**
   * Query a table using a secondary index
   *
   * {{{
   * >>> case class Transport(mode: String, line: String, colour: String)
   * >>> val client = LocalDynamoDB.client()
   * >>> import com.amazonaws.services.dynamodbv2.model.ScalarAttributeType._
   * >>> import com.gu.scanamo.syntax._
   *
   * >>> LocalDynamoDB.withRandomTableWithSecondaryIndex(client)(
   * ...   'mode -> S, 'line -> S)('mode -> S, 'colour -> S
   * ... ) { (t, i) =>
   * ...   Scanamo.putAll(client)(t)(Set(
   * ...     Transport("Underground", "Circle", "Yellow"),
   * ...     Transport("Underground", "Metropolitan", "Magenta"),
   * ...     Transport("Underground", "Central", "Red"),
   * ...     Transport("Underground", "Picadilly", "Blue"),
   * ...     Transport("Underground", "Northern", "Black")))
   * ...   Scanamo.queryIndexWithLimit[Transport](client)(t, i)(
   * ...     ('mode -> "Underground" and ('colour beginsWith "Bl")), 1)
   * ... }
   * List(Right(Transport(Underground,Northern,Black)))
   * }}}
   */
  def queryIndexWithLimit[T: DynamoFormat](
    client: AmazonDynamoDB
  )(tableName: String, indexName: String)(query: Query[_], limit: Int): List[Either[DynamoReadError, T]] =
    exec(client)(ScanamoFree.queryIndexWithLimit(tableName, indexName)(query, limit))

  /**
   * Query a table using a secondary index
   *
   * {{{
   * >>> case class Transport(mode: String, line: String, colour: String)
   * >>> val client = LocalDynamoDB.client()
   * >>> import com.amazonaws.services.dynamodbv2.model.ScalarAttributeType._
   * >>> import com.gu.scanamo.syntax._
   *
   * >>> LocalDynamoDB.withRandomTableWithSecondaryIndex(client)(
   * ...   'mode -> S, 'line -> S)('mode -> S, 'colour -> S
   * ... ) { (t, i) =>
   * ...   Scanamo.putAll(client)(t)(Set(
   * ...     Transport("Underground", "Circle", "Yellow"),
   * ...     Transport("Underground", "Metropolitan", "Magenta"),
   * ...     Transport("Underground", "Central", "Red"),
   * ...     Transport("Underground", "Picadilly", "Blue"),
   * ...     Transport("Underground", "Northern", "Black")))
   * ...   val res1 = Scanamo.queryIndexFrom[Transport](client)(t, i)(
   * ...       ('mode -> "Underground" and ('colour beginsWith "Bl")), 1, None)
   * ...   Scanamo.queryIndexFrom[Transport](client)(t, i)(
   * ...       ('mode -> "Underground" and ('colour beginsWith "Bl")), 1, res1._2)._1
   * ... }
   * List(Right(Transport(Underground,Picadilly,Blue)))
   * }}}
   */
=======
    * Query a table using a secondary index
    *
    * {{{
    * >>> case class Transport(mode: String, line: String, colour: String)
    * >>> val client = LocalDynamoDB.client()
    * >>> import com.amazonaws.services.dynamodbv2.model.ScalarAttributeType._
    * >>> import com.gu.scanamo.syntax._
    *
    * >>> LocalDynamoDB.withRandomTableWithSecondaryIndex(client)('mode -> S, 'line -> S)('colour -> S) { (t, i) =>
    * ...   Scanamo.putAll(client)(t)(Set(
    * ...     Transport("Underground", "Circle", "Yellow"),
    * ...     Transport("Underground", "Metropolitan", "Magenta"),
    * ...     Transport("Underground", "Central", "Red")))
    * ...   Scanamo.queryIndex[Transport](client)(t, i)('colour -> "Magenta")
    * ... }
    * List(Right(Transport(Underground,Metropolitan,Magenta)))
    * }}}
    */
  @deprecated("Use [[exec]] with [[com.gu.scanamo.Table.index]]", "1.0")
  def queryIndex[T: DynamoFormat](client: AmazonDynamoDB)(tableName: String, indexName: String)(
      query: Query[_]): List[Either[DynamoReadError, T]] =
    exec(client)(ScanamoFree.queryIndex(tableName, indexName)(query))

  /**
    * Query a table using a secondary index
    *
    * {{{
    * >>> case class Transport(mode: String, line: String, colour: String)
    * >>> val client = LocalDynamoDB.client()
    * >>> import com.amazonaws.services.dynamodbv2.model.ScalarAttributeType._
    * >>> import com.gu.scanamo.syntax._
    *
    * >>> LocalDynamoDB.withRandomTableWithSecondaryIndex(client)(
    * ...   'mode -> S, 'line -> S)('mode -> S, 'colour -> S
    * ... ) { (t, i) =>
    * ...   Scanamo.putAll(client)(t)(Set(
    * ...     Transport("Underground", "Circle", "Yellow"),
    * ...     Transport("Underground", "Metropolitan", "Magenta"),
    * ...     Transport("Underground", "Central", "Red"),
    * ...     Transport("Underground", "Picadilly", "Blue"),
    * ...     Transport("Underground", "Northern", "Black")))
    * ...   Scanamo.queryIndexWithLimit[Transport](client)(t, i)(
    * ...     ('mode -> "Underground" and ('colour beginsWith "Bl")), 1)
    * ... }
    * List(Right(Transport(Underground,Northern,Black)))
    * }}}
    */
  @deprecated("Use [[exec]] with [[com.gu.scanamo.Table.index]] and [[com.gu.scanamo.SecondaryIndex.limit]]", "1.0")
  def queryIndexWithLimit[T: DynamoFormat](client: AmazonDynamoDB)(tableName: String, indexName: String)(
      query: Query[_],
      limit: Int): List[Either[DynamoReadError, T]] =
    exec(client)(ScanamoFree.queryIndexWithLimit(tableName, indexName)(query, limit))

  /**
    * Query a table using a secondary index
    *
    * {{{
    * >>> case class Transport(mode: String, line: String, colour: String)
    * >>> val client = LocalDynamoDB.client()
    * >>> import com.amazonaws.services.dynamodbv2.model.ScalarAttributeType._
    * >>> import com.gu.scanamo.syntax._
    *
    * >>> LocalDynamoDB.withRandomTableWithSecondaryIndex(client)(
    * ...   'mode -> S, 'line -> S)('mode -> S, 'colour -> S
    * ... ) { (t, i) =>
    * ...   Scanamo.putAll(client)(t)(Set(
    * ...     Transport("Underground", "Circle", "Yellow"),
    * ...     Transport("Underground", "Metropolitan", "Magenta"),
    * ...     Transport("Underground", "Central", "Red"),
    * ...     Transport("Underground", "Picadilly", "Blue"),
    * ...     Transport("Underground", "Northern", "Black")))
    * ...   val res1 = Scanamo.queryIndexFrom[Transport](client)(t, i)(
    * ...       ('mode -> "Underground" and ('colour beginsWith "Bl")), 1, None)
    * ...   Scanamo.queryIndexFrom[Transport](client)(t, i)(
    * ...       ('mode -> "Underground" and ('colour beginsWith "Bl")), 1, res1._2)._1
    * ... }
    * List(Right(Transport(Underground,Picadilly,Blue)))
    * }}}
    */
  @deprecated("Use [[exec]] with [[com.gu.scanamo.Table.queryFrom]] and [[com.gu.scanamo.Table.index]]", "1.0")
>>>>>>> db92bbcd
  def queryIndexFrom[T: DynamoFormat](client: AmazonDynamoDB)(tableName: String, indexName: String)(
    query: Query[_],
    limit: Int,
    startKey: Option[EvaluationKey]
  ): (List[Either[DynamoReadError, T]], Option[EvaluationKey]) =
    exec(client)(ScanamoFree.queryIndexFrom(tableName, indexName)(query, limit, startKey))
}<|MERGE_RESOLUTION|>--- conflicted
+++ resolved
@@ -42,28 +42,6 @@
   def exec[A](client: AmazonDynamoDB)(op: ScanamoOps[A]): A = op.foldMap(ScanamoInterpreters.id(client))
 
   /**
-<<<<<<< HEAD
-   * Puts a single item into a table and returns the previous stored item if overwritten by the new one.
-   *
-   * In case there wasn't any previously stored item, [None] will be returned.
-   * If the stored item has a different schema than type [T] then an appropriate [DynamoReadError] will be returned.
-   *
-   * {{{
-   * >>> case class Farm(animals: List[String])
-   * >>> case class Farmer(name: String, age: Long, farm: Farm)
-   *
-   * >>> import com.gu.scanamo.syntax._
-   * >>> import com.amazonaws.services.dynamodbv2.model.ScalarAttributeType._
-   * >>> val client = LocalDynamoDB.client()
-   *
-   * >>> LocalDynamoDB.withRandomTable(client)('name -> S) { t =>
-   * ...   Scanamo.put(client)(t)(Farmer("McDonald", 156L, Farm(List("sheep", "cow"))))
-   * ...   Scanamo.get[Farmer](client)(t)('name -> "McDonald")
-   * ... }
-   * Some(Right(Farmer(McDonald,156,Farm(List(sheep, cow)))))
-   * }}}
-   */
-=======
     * Puts a single item into a table and returns the previous stored item if overwritten by the new one.
     *
     * In case there wasn't any previously stored item, [None] will be returned.
@@ -85,28 +63,10 @@
     * }}}
     */
   @deprecated("Use [[exec]] with [[com.gu.scanamo.Table.put]]", "1.0")
->>>>>>> db92bbcd
   def put[T: DynamoFormat](client: AmazonDynamoDB)(tableName: String)(item: T): Option[Either[DynamoReadError, T]] =
     exec(client)(ScanamoFree.put(tableName)(item))
 
   /**
-<<<<<<< HEAD
-   * Gets a single item from a table by a unique key
-   *
-   * {{{
-   * >>> case class Rabbit(name: String)
-   *
-   * >>> val client = LocalDynamoDB.client()
-   * >>> import com.amazonaws.services.dynamodbv2.model.ScalarAttributeType._
-   * >>> LocalDynamoDB.withRandomTable(client)('name -> S) { t =>
-   * ...   Scanamo.putAll(client)(t)((
-   * ...   for { _ <- 0 until 100 } yield Rabbit(util.Random.nextString(500))).toSet)
-   * ...   Scanamo.scan[Rabbit](client)(t).size
-   * ... }
-   * 100
-   * }}}
-   */
-=======
     * Gets a single item from a table by a unique key
     *
     * {{{
@@ -123,160 +83,10 @@
     * }}}
     */
   @deprecated("Use [[exec]] with [[com.gu.scanamo.Table.putAll]]", "1.0")
->>>>>>> db92bbcd
   def putAll[T: DynamoFormat](client: AmazonDynamoDB)(tableName: String)(items: Set[T]): List[BatchWriteItemResult] =
     exec(client)(ScanamoFree.putAll(tableName)(items))
 
   /**
-<<<<<<< HEAD
-   * {{{
-   * >>> case class Farm(animals: List[String])
-   * >>> case class Farmer(name: String, age: Long, farm: Farm)
-   *
-   * >>> import com.amazonaws.services.dynamodbv2.model.ScalarAttributeType._
-   * >>> val client = LocalDynamoDB.client()
-   *
-   * >>> import com.gu.scanamo.query._
-   * >>> LocalDynamoDB.withRandomTable(client)('name -> S) { t =>
-   * ...   Scanamo.put(client)(t)(Farmer("Maggot", 75L, Farm(List("dog"))))
-   * ...   Scanamo.get[Farmer](client)(t)(UniqueKey(KeyEquals('name, "Maggot")))
-   * ... }
-   * Some(Right(Farmer(Maggot,75,Farm(List(dog)))))
-   * }}}
-   * or with some added syntactic sugar:
-   * {{{
-   * >>> import com.gu.scanamo.syntax._
-   * >>> LocalDynamoDB.withRandomTable(client)('name -> S) { t =>
-   * ...   Scanamo.put(client)(t)(Farmer("Maggot", 75L, Farm(List("dog"))))
-   * ...   Scanamo.get[Farmer](client)(t)('name -> "Maggot")
-   * ... }
-   * Some(Right(Farmer(Maggot,75,Farm(List(dog)))))
-   * }}}
-   * Can also be used with tables that have both a hash and a range key:
-   * {{{
-   * >>> case class Engine(name: String, number: Int)
-   * >>> LocalDynamoDB.withRandomTable(client)('name -> S, 'number -> N) { t =>
-   * ...   Scanamo.put(client)(t)(Engine("Thomas", 1))
-   * ...   Scanamo.get[Engine](client)(t)('name -> "Thomas" and 'number -> 1)
-   * ... }
-   * Some(Right(Engine(Thomas,1)))
-   * }}}
-   */
-  def get[T: DynamoFormat](
-    client: AmazonDynamoDB
-  )(tableName: String)(key: UniqueKey[_]): Option[Either[DynamoReadError, T]] =
-    exec(client)(ScanamoFree.get[T](tableName)(key))
-
-  /**
-   * {{{
-   * >>> case class City(name: String, country: String)
-   *
-   * >>> import com.amazonaws.services.dynamodbv2.model.ScalarAttributeType._
-   * >>> val client = LocalDynamoDB.client()
-   * >>> LocalDynamoDB.withRandomTable(client)('name -> S) { t =>
-   * ...  Scanamo.put(client)(t)(City("Nashville", "US"))
-   * ...  import com.gu.scanamo.syntax._
-   * ...  Scanamo.getWithConsistency[City](client)(t)('name -> "Nashville")
-   * ... }
-   * Some(Right(City(Nashville,US)))
-   * }}}
-   */
-  def getWithConsistency[T: DynamoFormat](
-    client: AmazonDynamoDB
-  )(tableName: String)(key: UniqueKey[_]): Option[Either[DynamoReadError, T]] =
-    exec(client)(ScanamoFree.getWithConsistency[T](tableName)(key))
-
-  /**
-   * Returns all the items in the table with matching keys
-   *
-   * Results are returned in the same order as the keys are provided
-   *
-   * {{{
-   * >>> case class Farm(animals: List[String])
-   * >>> case class Farmer(name: String, age: Long, farm: Farm)
-   *
-   * >>> import com.amazonaws.services.dynamodbv2.model.ScalarAttributeType._
-   * >>> val client = LocalDynamoDB.client()
-   *
-   * >>> import com.gu.scanamo.query._
-   * >>> LocalDynamoDB.withRandomTable(client)('name -> S) { t =>
-   * ...   Scanamo.putAll(client)(t)(Set(
-   * ...     Farmer("Boggis", 43L, Farm(List("chicken"))), Farmer("Bunce", 52L, Farm(List("goose"))), Farmer("Bean", 55L, Farm(List("turkey")))
-   * ...   ))
-   * ...   Scanamo.getAll[Farmer](client)(t)(UniqueKeys(KeyList('name, Set("Boggis", "Bean"))))
-   * ... }
-   * Set(Right(Farmer(Bean,55,Farm(List(turkey)))), Right(Farmer(Boggis,43,Farm(List(chicken)))))
-   * }}}
-   * or with some added syntactic sugar:
-   * {{{
-   * >>> import com.gu.scanamo.syntax._
-   * >>> LocalDynamoDB.withRandomTable(client)('name -> S) { t =>
-   * ...   Scanamo.putAll(client)(t)(Set(
-   * ...     Farmer("Boggis", 43L, Farm(List("chicken"))), Farmer("Bunce", 52L, Farm(List("goose"))), Farmer("Bean", 55L, Farm(List("turkey")))
-   * ...   ))
-   * ...   Scanamo.getAll[Farmer](client)(t)('name -> Set("Boggis", "Bean"))
-   * ... }
-   * Set(Right(Farmer(Bean,55,Farm(List(turkey)))), Right(Farmer(Boggis,43,Farm(List(chicken)))))
-   * }}}
-   * You can also retrieve items from a table with both a hash and range key
-   * {{{
-   * >>> case class Doctor(actor: String, regeneration: Int)
-   * >>> LocalDynamoDB.withRandomTable(client)('actor -> S, 'regeneration -> N) { t =>
-   * ...   Scanamo.putAll(client)(t)(
-   * ...     Set(Doctor("McCoy", 9), Doctor("Ecclestone", 10), Doctor("Ecclestone", 11)))
-   * ...   Scanamo.getAll[Doctor](client)(t)(('actor and 'regeneration) -> Set("McCoy" -> 9, "Ecclestone" -> 11))
-   * ... }
-   * Set(Right(Doctor(McCoy,9)), Right(Doctor(Ecclestone,11)))
-   * }}}
-   */
-  def getAll[T: DynamoFormat](
-    client: AmazonDynamoDB
-  )(tableName: String)(keys: UniqueKeys[_]): Set[Either[DynamoReadError, T]] =
-    exec(client)(ScanamoFree.getAll(tableName)(keys))
-
-  /**
-   * {{{
-   * >>> case class Farm(animals: List[String])
-   * >>> case class Farmer(name: String, age: Long, farm: Farm)
-   *
-   * >>> import com.amazonaws.services.dynamodbv2.model.ScalarAttributeType._
-   * >>> val client = LocalDynamoDB.client()
-   *
-   * >>> import com.gu.scanamo.query._
-   * >>> LocalDynamoDB.withRandomTable(client)('name -> S) { t =>
-   * ...   Scanamo.putAll(client)(t)(Set(
-   * ...     Farmer("Boggis", 43L, Farm(List("chicken"))), Farmer("Bunce", 52L, Farm(List("goose"))), Farmer("Bean", 55L, Farm(List("turkey")))
-   * ...   ))
-   * ...   Scanamo.getAllWithConsistency[Farmer](client)(t)(UniqueKeys(KeyList('name, Set("Boggis", "Bean"))))
-   * ... }
-   * Set(Right(Farmer(Bean,55,Farm(List(turkey)))), Right(Farmer(Boggis,43,Farm(List(chicken)))))
-   * }}}
-   */
-  def getAllWithConsistency[T: DynamoFormat](
-    client: AmazonDynamoDB
-  )(tableName: String)(keys: UniqueKeys[_]): Set[Either[DynamoReadError, T]] =
-    exec(client)(ScanamoFree.getAllWithConsistency(tableName)(keys))
-
-  /**
-   * Deletes a single item from a table by a unique key
-   *
-   * {{{
-   * >>> case class Farm(animals: List[String])
-   * >>> case class Farmer(name: String, age: Long, farm: Farm)
-   *
-   * >>> import com.amazonaws.services.dynamodbv2.model.ScalarAttributeType._
-   * >>> import com.gu.scanamo.syntax._
-   * >>> val client = LocalDynamoDB.client()
-   *
-   * >>> LocalDynamoDB.withRandomTable(client)('name -> S) { t =>
-   * ...   Scanamo.put(client)(t)(Farmer("McGregor", 62L, Farm(List("rabbit"))))
-   * ...   Scanamo.delete(client)(t)('name -> "McGregor")
-   * ...   Scanamo.get[Farmer](client)(t)('name -> "McGregor")
-   * ... }
-   * None
-   * }}}
-   */
-=======
     * {{{
     * >>> case class Farm(animals: List[String])
     * >>> case class Farmer(name: String, age: Long, farm: Farm)
@@ -425,36 +235,10 @@
     * }}}
     */
   @deprecated("Use [[exec]] with [[com.gu.scanamo.Table.delete]]", "1.0")
->>>>>>> db92bbcd
   def delete(client: AmazonDynamoDB)(tableName: String)(key: UniqueKey[_]): DeleteItemResult =
     exec(client)(ScanamoFree.delete(tableName)(key))
 
   /**
-<<<<<<< HEAD
-   * Deletes multiple items from a table by a unique key
-   *
-   * {{{
-   * >>> case class Farm(animals: List[String])
-   * >>> case class Farmer(name: String, age: Long, farm: Farm)
-   *
-   * >>> import com.amazonaws.services.dynamodbv2.model.ScalarAttributeType._
-   * >>> import com.gu.scanamo.syntax._
-   * >>> val client = LocalDynamoDB.client()
-   *
-   * >>> val dataSet = Set(
-   * ...   Farmer("Patty", 200L, Farm(List("unicorn"))),
-   * ...   Farmer("Ted", 40L, Farm(List("T-Rex"))),
-   * ...   Farmer("Jack", 2L, Farm(List("velociraptor"))))
-   *
-   * >>> LocalDynamoDB.withRandomTable(client)('name -> S) { t =>
-   * ...   Scanamo.putAll(client)(t)(dataSet)
-   * ...   Scanamo.deleteAll(client)(t)('name -> dataSet.map(_.name))
-   * ...   Scanamo.scan[Farmer](client)(t).toList
-   * ... }
-   * List()
-   * }}}
-   */
-=======
     * Deletes multiple items from a table by a unique key
     *
     * {{{
@@ -479,66 +263,10 @@
     * }}}
     */
   @deprecated("Use [[exec]] with [[com.gu.scanamo.Table.deleteAll]]", "1.0")
->>>>>>> db92bbcd
   def deleteAll(client: AmazonDynamoDB)(tableName: String)(items: UniqueKeys[_]): List[BatchWriteItemResult] =
     exec(client)(ScanamoFree.deleteAll(tableName)(items))
 
   /**
-<<<<<<< HEAD
-   * Updates an attribute that is not part of the key
-   *
-   * {{{
-   * >>> case class Forecast(location: String, weather: String)
-   *
-   * >>> val client = LocalDynamoDB.client()
-   * >>> import com.amazonaws.services.dynamodbv2.model.ScalarAttributeType._
-   *
-   * >>> LocalDynamoDB.withRandomTable(client)('location -> S) { t =>
-   * ...   import com.gu.scanamo.syntax._
-   * ...   Scanamo.put(client)(t)(Forecast("London", "Rain"))
-   * ...   Scanamo.update(client)(t)('location -> "London", set('weather -> "Sun"))
-   * ...   Scanamo.scan[Forecast](client)(t).toList
-   * ... }
-   * List(Right(Forecast(London,Sun)))
-   * }}}
-   */
-  def update[V: DynamoFormat](
-    client: AmazonDynamoDB
-  )(tableName: String)(key: UniqueKey[_], expression: UpdateExpression): Either[DynamoReadError, V] =
-    exec(client)(ScanamoFree.update[V](tableName)(key)(expression))
-
-  /**
-   * Scans all elements of a table
-   *
-   * {{{
-   * >>> case class Bear(name: String, favouriteFood: String)
-   *
-   * >>> val client = LocalDynamoDB.client()
-   * >>> import com.amazonaws.services.dynamodbv2.model.ScalarAttributeType._
-   *
-   * >>> LocalDynamoDB.withRandomTable(client)('name -> S) { t =>
-   * ...   Scanamo.put(client)(t)(Bear("Pooh", "honey"))
-   * ...   Scanamo.put(client)(t)(Bear("Yogi", "picnic baskets"))
-   * ...   Scanamo.scan[Bear](client)(t)
-   * ... }
-   * List(Right(Bear(Pooh,honey)), Right(Bear(Yogi,picnic baskets)))
-   * }}}
-   *
-   * By default, the entire table contents are read, even if they're more than Dynamo's
-   * maximum result set size
-   * {{{
-   * >>> case class Lemming(name: String, stuff: String)
-   *
-   * >>> LocalDynamoDB.withRandomTable(client)('name -> S) { t =>
-   * ...   Scanamo.putAll(client)(t)(
-   * ...     (for { _ <- 0 until 100 } yield Lemming(util.Random.nextString(500), util.Random.nextString(5000))).toSet
-   * ...   )
-   * ...   Scanamo.scan[Lemming](client)(t).size
-   * ... }
-   * 100
-   * }}}
-   */
-=======
     * Updates an attribute that is not part of the key
     *
     * {{{
@@ -593,51 +321,10 @@
     * }}}
     */
   @deprecated("Use [[exec]] with [[com.gu.scanamo.Table.scan]]", "1.0")
->>>>>>> db92bbcd
   def scan[T: DynamoFormat](client: AmazonDynamoDB)(tableName: String): List[Either[DynamoReadError, T]] =
     exec(client)(ScanamoFree.scan(tableName))
 
   /**
-<<<<<<< HEAD
-   * Scan a table, but limiting the number of rows evaluated by Dynamo to `limit`
-   *
-   * {{{
-   * >>> case class Bear(name: String, favouriteFood: String)
-   *
-   * >>> val client = LocalDynamoDB.client()
-   * >>> import com.amazonaws.services.dynamodbv2.model.ScalarAttributeType._
-   *
-   * >>> LocalDynamoDB.withRandomTable(client)('name -> S) { t =>
-   * ...   Scanamo.put(client)(t)(Bear("Pooh", "honey"))
-   * ...   Scanamo.put(client)(t)(Bear("Yogi", "picnic baskets"))
-   * ...   Scanamo.scanWithLimit[Bear](client)(t, 1)
-   * ... }
-   * List(Right(Bear(Pooh,honey)))
-   * }}}
-   */
-  def scanWithLimit[T: DynamoFormat](client: AmazonDynamoDB)(tableName: String,
-                                                             limit: Int): List[Either[DynamoReadError, T]] =
-    exec(client)(ScanamoFree.scanWithLimit(tableName, limit))
-
-  /**
-   * Scan a table, but limiting the number of rows evaluated by Dynamo to `limit`
-   *
-   * {{{
-   * >>> case class Bear(name: String, favouriteFood: String)
-   *
-   * >>> val client = LocalDynamoDB.client()
-   * >>> import com.amazonaws.services.dynamodbv2.model.ScalarAttributeType._
-   *
-   * >>> LocalDynamoDB.withRandomTable(client)('name -> S) { t =>
-   * ...   Scanamo.put(client)(t)(Bear("Pooh", "honey"))
-   * ...   Scanamo.put(client)(t)(Bear("Yogi", "picnic baskets"))
-   * ...   val res1 = Scanamo.scanFrom[Bear](client)(t, 1, None)
-   * ...   Scanamo.scanFrom[Bear](client)(t, 1, res1._2)._1
-   * ... }
-   * List(Right(Bear(Yogi,picnic baskets)))
-   * }}}
-   */
-=======
     * Scan a table, but limiting the number of rows evaluated by Dynamo to `limit`
     *
     * {{{
@@ -678,7 +365,6 @@
     * }}}
     */
   @deprecated("Use [[exec]] with [[com.gu.scanamo.Table.scanFrom]]", "1.0")
->>>>>>> db92bbcd
   def scanFrom[T: DynamoFormat](client: AmazonDynamoDB)(
     tableName: String,
     limit: Int,
@@ -687,46 +373,6 @@
     exec(client)(ScanamoFree.scanFrom(tableName, limit, startKey))
 
   /**
-<<<<<<< HEAD
-   * Returns all items present in the index
-   *
-   * {{{
-   * >>> case class Bear(name: String, favouriteFood: String, alias: Option[String])
-   *
-   * >>> val client = LocalDynamoDB.client()
-   * >>> import com.amazonaws.services.dynamodbv2.model.ScalarAttributeType._
-   *
-   * >>> LocalDynamoDB.withRandomTableWithSecondaryIndex(client)('name -> S)('alias -> S) { (t, i) =>
-   * ...   Scanamo.put(client)(t)(Bear("Pooh", "honey", Some("Winnie")))
-   * ...   Scanamo.put(client)(t)(Bear("Yogi", "picnic baskets", None))
-   * ...   Scanamo.scanIndex[Bear](client)(t, i)
-   * ... }
-   * List(Right(Bear(Pooh,honey,Some(Winnie))))
-   * }}}
-   */
-  def scanIndex[T: DynamoFormat](client: AmazonDynamoDB)(tableName: String,
-                                                         indexName: String): List[Either[DynamoReadError, T]] =
-    exec(client)(ScanamoFree.scanIndex(tableName, indexName))
-
-  /**
-   * Scans items present in the index, limiting the number of rows evaluated by Dynamo to `limit`
-   *
-   * {{{
-   * >>> case class Bear(name: String, favouriteFood: String, alias: Option[String])
-   *
-   * >>> val client = LocalDynamoDB.client()
-   * >>> import com.amazonaws.services.dynamodbv2.model.ScalarAttributeType._
-   *
-   * >>> LocalDynamoDB.withRandomTableWithSecondaryIndex(client)('name -> S)('alias -> S) { (t, i) =>
-   * ...   Scanamo.put(client)(t)(Bear("Pooh", "honey", Some("Winnie")))
-   * ...   Scanamo.put(client)(t)(Bear("Yogi", "picnic baskets", None))
-   * ...   Scanamo.put(client)(t)(Bear("Graham", "quinoa", Some("Guardianista")))
-   * ...   Scanamo.scanIndexWithLimit[Bear](client)(t, i, 1)
-   * ... }
-   * List(Right(Bear(Graham,quinoa,Some(Guardianista))))
-   * }}}
-   */
-=======
     * Returns all items present in the index
     *
     * {{{
@@ -767,34 +413,12 @@
     * }}}
     */
   @deprecated("Use [[exec]] with [[com.gu.scanamo.Table.index]] and [[com.gu.scanamo.SecondaryIndex.limit]]", "1.0")
->>>>>>> db92bbcd
   def scanIndexWithLimit[T: DynamoFormat](
     client: AmazonDynamoDB
   )(tableName: String, indexName: String, limit: Int): List[Either[DynamoReadError, T]] =
     exec(client)(ScanamoFree.scanIndexWithLimit(tableName, indexName, limit))
 
   /**
-<<<<<<< HEAD
-   * Scans items present in the index, limiting the number of rows evaluated by Dynamo to `limit`
-   * and start the query from the key set as `startKey`
-   *
-   * {{{
-   * >>> case class Bear(name: String, favouriteFood: String, alias: Option[String])
-   *
-   * >>> val client = LocalDynamoDB.client()
-   * >>> import com.amazonaws.services.dynamodbv2.model.ScalarAttributeType._
-   *
-   * >>> LocalDynamoDB.withRandomTableWithSecondaryIndex(client)('name -> S)('alias -> S) { (t, i) =>
-   * ...   Scanamo.put(client)(t)(Bear("Pooh", "honey", Some("Winnie")))
-   * ...   Scanamo.put(client)(t)(Bear("Yogi", "picnic baskets", None))
-   * ...   Scanamo.put(client)(t)(Bear("Graham", "quinoa", Some("Guardianista")))
-   * ...   val res1 = Scanamo.scanIndexFrom[Bear](client)(t, i, 1, None)
-   * ...   Scanamo.scanIndexFrom[Bear](client)(t, i, 1, res1._2)._1
-   * ... }
-   * List(Right(Bear(Pooh,honey,Some(Winnie))))
-   * }}}
-   */
-=======
     * Scans items present in the index, limiting the number of rows evaluated by Dynamo to `limit`
     * and start the query from the key set as `startKey`
     *
@@ -815,7 +439,6 @@
     * }}}
     */
   @deprecated("Use [[exec]] with [[com.gu.scanamo.Table.scanFrom]] and [[com.gu.scanamo.Table.index]]", "1.0")
->>>>>>> db92bbcd
   def scanIndexFrom[T: DynamoFormat](client: AmazonDynamoDB)(
     tableName: String,
     indexName: String,
@@ -825,100 +448,6 @@
     exec(client)(ScanamoFree.scanIndexFrom(tableName, indexName, limit, startKey))
 
   /**
-<<<<<<< HEAD
-   * Perform a query against a table
-   *
-   * This can be as simple as looking up by a hash key where a range key also exists
-   * {{{
-   * >>> case class Animal(species: String, number: Int)
-   *
-   * >>> val client = LocalDynamoDB.client()
-   * >>> import com.amazonaws.services.dynamodbv2.model.ScalarAttributeType._
-   * >>> LocalDynamoDB.withRandomTable(client)('species -> S, 'number -> N) { t =>
-   * ...   Scanamo.put(client)(t)(Animal("Wolf", 1))
-   * ...   import com.gu.scanamo.query._
-   * ...   for { i <- 1 to 3 } Scanamo.put(client)(t)(Animal("Pig", i))
-   * ...   Scanamo.query[Animal](client)(t)(Query(KeyEquals('species, "Pig")))
-   * ... }
-   * List(Right(Animal(Pig,1)), Right(Animal(Pig,2)), Right(Animal(Pig,3)))
-   * }}}
-   * or with some syntactic sugar
-   * {{{
-   * >>> LocalDynamoDB.withRandomTable(client)('species -> S, 'number -> N) { t =>
-   * ...   Scanamo.put(client)(t)(Animal("Wolf", 1))
-   * ...   import com.gu.scanamo.syntax._
-   * ...   for { i <- 1 to 3 } Scanamo.put(client)(t)(Animal("Pig", i))
-   * ...   Scanamo.query[Animal](client)(t)('species -> "Pig")
-   * ... }
-   * List(Right(Animal(Pig,1)), Right(Animal(Pig,2)), Right(Animal(Pig,3)))
-   * }}}
-   * It also supports various conditions on the range key
-   * {{{
-   * >>> import com.gu.scanamo.syntax._
-   * >>> case class Transport(mode: String, line: String)
-   * >>> LocalDynamoDB.withRandomTable(client)('mode -> S, 'line -> S) { t =>
-   * ...   Scanamo.putAll(client)(t)(Set(
-   * ...     Transport("Underground", "Circle"),
-   * ...     Transport("Underground", "Metropolitan"),
-   * ...     Transport("Underground", "Central")))
-   * ...   Scanamo.query[Transport](client)(t)('mode -> "Underground" and ('line beginsWith "C"))
-   * ... }
-   * List(Right(Transport(Underground,Central)), Right(Transport(Underground,Circle)))
-   * }}}
-   */
-  def query[T: DynamoFormat](
-    client: AmazonDynamoDB
-  )(tableName: String)(query: Query[_]): List[Either[DynamoReadError, T]] =
-    exec(client)(ScanamoFree.query(tableName)(query))
-
-  /**
-   * Perform a query against a table returning up to `limit` items
-   *
-   * {{{
-   * >>> val client = LocalDynamoDB.client()
-   * >>> import com.amazonaws.services.dynamodbv2.model.ScalarAttributeType._
-   * >>> import com.gu.scanamo.syntax._
-   *
-   * >>> case class Transport(mode: String, line: String)
-   * >>> LocalDynamoDB.withRandomTable(client)('mode -> S, 'line -> S) { t =>
-   * ...   Scanamo.putAll(client)(t)(Set(
-   * ...     Transport("Underground", "Circle"),
-   * ...     Transport("Underground", "Metropolitan"),
-   * ...     Transport("Underground", "Central")))
-   * ...   Scanamo.queryWithLimit[Transport](client)(t)('mode -> "Underground" and ('line beginsWith "C"), 1)
-   * ... }
-   * List(Right(Transport(Underground,Central)))
-   * }}}
-   */
-  def queryWithLimit[T: DynamoFormat](
-    client: AmazonDynamoDB
-  )(tableName: String)(query: Query[_], limit: Int): List[Either[DynamoReadError, T]] =
-    exec(client)(ScanamoFree.queryWithLimit(tableName)(query, limit))
-
-  /**
-   * Perform a query against a table returning up to `limit` items starting
-   * from `startKey`
-   *
-   * {{{
-   * >>> val client = LocalDynamoDB.client()
-   * >>> import com.amazonaws.services.dynamodbv2.model.ScalarAttributeType._
-   * >>> import com.gu.scanamo.syntax._
-   *
-   * >>> case class Transport(mode: String, line: String)
-   * >>> LocalDynamoDB.withRandomTable(client)('mode -> S, 'line -> S) { t =>
-   * ...   Scanamo.putAll(client)(t)(Set(
-   * ...     Transport("Underground", "Circle"),
-   * ...     Transport("Underground", "Metropolitan"),
-   * ...     Transport("Underground", "Central")))
-   * ...   val res1 = Scanamo.queryFrom[Transport](client)(t)(
-   * ...       ('mode -> "Underground" and ('line beginsWith "C")), 1, None)
-   * ...   Scanamo.queryFrom[Transport](client)(t)(
-   * ...       ('mode -> "Underground" and ('line beginsWith "C")), 1, res1._2)._1
-   * ... }
-   * List(Right(Transport(Underground,Circle)))
-   * }}}
-   */
-=======
     * Perform a query against a table
     *
     * This can be as simple as looking up by a hash key where a range key also exists
@@ -1012,7 +541,6 @@
     * }}}
     */
   @deprecated("Use [[exec]] with [[com.gu.scanamo.Table.queryFrom]]", "1.0")
->>>>>>> db92bbcd
   def queryFrom[T: DynamoFormat](client: AmazonDynamoDB)(tableName: String)(
     query: Query[_],
     limit: Int,
@@ -1021,86 +549,6 @@
     exec(client)(ScanamoFree.queryFrom(tableName)(query, limit, startKey))
 
   /**
-<<<<<<< HEAD
-   * Query a table using a secondary index
-   *
-   * {{{
-   * >>> case class Transport(mode: String, line: String, colour: String)
-   * >>> val client = LocalDynamoDB.client()
-   * >>> import com.amazonaws.services.dynamodbv2.model.ScalarAttributeType._
-   * >>> import com.gu.scanamo.syntax._
-   *
-   * >>> LocalDynamoDB.withRandomTableWithSecondaryIndex(client)('mode -> S, 'line -> S)('colour -> S) { (t, i) =>
-   * ...   Scanamo.putAll(client)(t)(Set(
-   * ...     Transport("Underground", "Circle", "Yellow"),
-   * ...     Transport("Underground", "Metropolitan", "Magenta"),
-   * ...     Transport("Underground", "Central", "Red")))
-   * ...   Scanamo.queryIndex[Transport](client)(t, i)('colour -> "Magenta")
-   * ... }
-   * List(Right(Transport(Underground,Metropolitan,Magenta)))
-   * }}}
-   */
-  def queryIndex[T: DynamoFormat](
-    client: AmazonDynamoDB
-  )(tableName: String, indexName: String)(query: Query[_]): List[Either[DynamoReadError, T]] =
-    exec(client)(ScanamoFree.queryIndex(tableName, indexName)(query))
-
-  /**
-   * Query a table using a secondary index
-   *
-   * {{{
-   * >>> case class Transport(mode: String, line: String, colour: String)
-   * >>> val client = LocalDynamoDB.client()
-   * >>> import com.amazonaws.services.dynamodbv2.model.ScalarAttributeType._
-   * >>> import com.gu.scanamo.syntax._
-   *
-   * >>> LocalDynamoDB.withRandomTableWithSecondaryIndex(client)(
-   * ...   'mode -> S, 'line -> S)('mode -> S, 'colour -> S
-   * ... ) { (t, i) =>
-   * ...   Scanamo.putAll(client)(t)(Set(
-   * ...     Transport("Underground", "Circle", "Yellow"),
-   * ...     Transport("Underground", "Metropolitan", "Magenta"),
-   * ...     Transport("Underground", "Central", "Red"),
-   * ...     Transport("Underground", "Picadilly", "Blue"),
-   * ...     Transport("Underground", "Northern", "Black")))
-   * ...   Scanamo.queryIndexWithLimit[Transport](client)(t, i)(
-   * ...     ('mode -> "Underground" and ('colour beginsWith "Bl")), 1)
-   * ... }
-   * List(Right(Transport(Underground,Northern,Black)))
-   * }}}
-   */
-  def queryIndexWithLimit[T: DynamoFormat](
-    client: AmazonDynamoDB
-  )(tableName: String, indexName: String)(query: Query[_], limit: Int): List[Either[DynamoReadError, T]] =
-    exec(client)(ScanamoFree.queryIndexWithLimit(tableName, indexName)(query, limit))
-
-  /**
-   * Query a table using a secondary index
-   *
-   * {{{
-   * >>> case class Transport(mode: String, line: String, colour: String)
-   * >>> val client = LocalDynamoDB.client()
-   * >>> import com.amazonaws.services.dynamodbv2.model.ScalarAttributeType._
-   * >>> import com.gu.scanamo.syntax._
-   *
-   * >>> LocalDynamoDB.withRandomTableWithSecondaryIndex(client)(
-   * ...   'mode -> S, 'line -> S)('mode -> S, 'colour -> S
-   * ... ) { (t, i) =>
-   * ...   Scanamo.putAll(client)(t)(Set(
-   * ...     Transport("Underground", "Circle", "Yellow"),
-   * ...     Transport("Underground", "Metropolitan", "Magenta"),
-   * ...     Transport("Underground", "Central", "Red"),
-   * ...     Transport("Underground", "Picadilly", "Blue"),
-   * ...     Transport("Underground", "Northern", "Black")))
-   * ...   val res1 = Scanamo.queryIndexFrom[Transport](client)(t, i)(
-   * ...       ('mode -> "Underground" and ('colour beginsWith "Bl")), 1, None)
-   * ...   Scanamo.queryIndexFrom[Transport](client)(t, i)(
-   * ...       ('mode -> "Underground" and ('colour beginsWith "Bl")), 1, res1._2)._1
-   * ... }
-   * List(Right(Transport(Underground,Picadilly,Blue)))
-   * }}}
-   */
-=======
     * Query a table using a secondary index
     *
     * {{{
@@ -1181,7 +629,6 @@
     * }}}
     */
   @deprecated("Use [[exec]] with [[com.gu.scanamo.Table.queryFrom]] and [[com.gu.scanamo.Table.index]]", "1.0")
->>>>>>> db92bbcd
   def queryIndexFrom[T: DynamoFormat](client: AmazonDynamoDB)(tableName: String, indexName: String)(
     query: Query[_],
     limit: Int,
