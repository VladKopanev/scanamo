package com.gu.scanamo

import com.amazonaws.services.dynamodbv2.model.{BatchWriteItemResult, DeleteItemResult, QueryResult, ScanResult}
import com.gu.scanamo.DynamoResultStream.{QueryResultStream, ScanResultStream}
import com.gu.scanamo.error.DynamoReadError
import com.gu.scanamo.ops.ScanamoOps
import com.gu.scanamo.query._
import com.gu.scanamo.request.{ScanamoQueryOptions, ScanamoQueryRequest, ScanamoScanRequest}
import com.gu.scanamo.update.UpdateExpression
import scala.collection.JavaConverters._

/**
  * Represents a DynamoDB table that operations can be performed against
  *
  * {{{
  * >>> case class Transport(mode: String, line: String)
  *
  * >>> val client = LocalDynamoDB.client()
  * >>> import com.amazonaws.services.dynamodbv2.model.ScalarAttributeType._
  *
  * >>> LocalDynamoDB.withRandomTable(client)('mode -> S, 'line -> S) { t =>
  * ...   import com.gu.scanamo.syntax._
  * ...   val transport = Table[Transport](t)
  * ...   val operations = for {
  * ...     _ <- transport.putAll(Set(
  * ...       Transport("Underground", "Circle"),
  * ...       Transport("Underground", "Metropolitan"),
  * ...       Transport("Underground", "Central")))
  * ...     results <- transport.query('mode -> "Underground" and ('line beginsWith "C"))
  * ...   } yield results.toList
  * ...   Scanamo.exec(client)(operations)
  * ... }
  * List(Right(Transport(Underground,Central)), Right(Transport(Underground,Circle)))
  * }}}
  */
case class Table[V: DynamoFormat](name: String) {

  def put(v: V): ScanamoOps[Option[Either[DynamoReadError, V]]] = ScanamoFree.put(name)(v)
  def putAll(vs: Set[V]): ScanamoOps[List[BatchWriteItemResult]] = ScanamoFree.putAll(name)(vs)
  def get(key: UniqueKey[_]): ScanamoOps[Option[Either[DynamoReadError, V]]] = ScanamoFree.get[V](name)(key)
  def getAll(keys: UniqueKeys[_]): ScanamoOps[Set[Either[DynamoReadError, V]]] = ScanamoFree.getAll[V](name)(keys)
  def delete(key: UniqueKey[_]): ScanamoOps[DeleteItemResult] = ScanamoFree.delete(name)(key)

  /**
    * Deletes multiple items by a unique key
    *
    * {{{
    * >>> case class Farm(animals: List[String])
    * >>> case class Farmer(name: String, age: Long, farm: Farm)
    *
    * >>> import com.amazonaws.services.dynamodbv2.model.ScalarAttributeType._
    * >>> import com.gu.scanamo.syntax._
    * >>> val client = LocalDynamoDB.client()
    *
    * >>> val dataSet = Set(
    * ...   Farmer("Patty", 200L, Farm(List("unicorn"))),
    * ...   Farmer("Ted", 40L, Farm(List("T-Rex"))),
    * ...   Farmer("Jack", 2L, Farm(List("velociraptor"))))
    * >>> LocalDynamoDB.withRandomTable(client)('name -> S) { t =>
    * ...   val farm = Table[Farmer](t)
    * ...   val operations = for {
    * ...     _       <- farm.putAll(dataSet)
    * ...     _       <- farm.deleteAll('name -> dataSet.map(_.name))
    * ...     scanned <- farm.scan
    * ...   } yield scanned.toList
    * ...   Scanamo.exec(client)(operations)
    * ... }
    * List()
    * }}}
    */
  def deleteAll(items: UniqueKeys[_]): ScanamoOps[List[BatchWriteItemResult]] = ScanamoFree.deleteAll(name)(items)

  /**
    * A secondary index on the table which can be scanned, or queried against
    *
    * {{{
    * >>> case class Transport(mode: String, line: String, colour: String)
    *
    * >>> val client = LocalDynamoDB.client()
    * >>> import com.amazonaws.services.dynamodbv2.model.ScalarAttributeType._
    * >>> import com.gu.scanamo.syntax._
    *
    * >>> LocalDynamoDB.withRandomTableWithSecondaryIndex(client)('mode -> S, 'line -> S)('colour -> S) { (t, i) =>
    * ...   val transport = Table[Transport](t)
    * ...   val operations = for {
    * ...     _ <- transport.putAll(Set(
    * ...       Transport("Underground", "Circle", "Yellow"),
    * ...       Transport("Underground", "Metropolitan", "Magenta"),
    * ...       Transport("Underground", "Central", "Red")))
    * ...     MagentaLine <- transport.index(i).query('colour -> "Magenta")
    * ...   } yield MagentaLine.toList
    * ...   Scanamo.exec(client)(operations)
    * ... }
    * List(Right(Transport(Underground,Metropolitan,Magenta)))
    * }}}
    *
    * {{{
    * >>> case class GithubProject(organisation: String, repository: String, language: String, license: String)
    *
    * >>> LocalDynamoDB.withRandomTableWithSecondaryIndex(client)('organisation -> S, 'repository -> S)('language -> S, 'license -> S) { (t, i) =>
    * ...   val githubProjects = Table[GithubProject](t)
    * ...   val operations = for {
    * ...     _ <- githubProjects.putAll(Set(
    * ...       GithubProject("typelevel", "cats", "Scala", "MIT"),
    * ...       GithubProject("localytics", "sbt-dynamodb", "Scala", "MIT"),
    * ...       GithubProject("tpolecat", "tut", "Scala", "MIT"),
    * ...       GithubProject("guardian", "scanamo", "Scala", "Apache 2")
    * ...     ))
    * ...     scalaMIT <- githubProjects.index(i).query('language -> "Scala" and ('license -> "MIT"))
    * ...   } yield scalaMIT.toList
    * ...   Scanamo.exec(client)(operations)
    * ... }
    * List(Right(GithubProject(typelevel,cats,Scala,MIT)), Right(GithubProject(tpolecat,tut,Scala,MIT)), Right(GithubProject(localytics,sbt-dynamodb,Scala,MIT)))
    * }}}
    */
  def index(indexName: String): SecondaryIndex[V] =
    SecondaryIndexWithOptions[V](name, indexName, ScanamoQueryOptions.default)

  /**
    * Updates an attribute that is not part of the key and returns the updated row
    *
    * To set an attribute:
    *
    * {{{
    * >>> case class Forecast(location: String, weather: String)
    *
    * >>> val client = LocalDynamoDB.client()
    * >>> import com.amazonaws.services.dynamodbv2.model.ScalarAttributeType._
    *
    * >>> LocalDynamoDB.withRandomTable(client)('location -> S) { t =>
    * ...   import com.gu.scanamo.syntax._
    * ...   val forecast = Table[Forecast](t)
    * ...   val operations = for {
    * ...     _ <- forecast.put(Forecast("London", "Rain"))
    * ...     updated <- forecast.update('location -> "London", set('weather -> "Sun"))
    * ...   } yield updated
    * ...   Scanamo.exec(client)(operations)
    * ... }
    * Right(Forecast(London,Sun))
    * }}}
    *
    * List attributes can also be appended or prepended to:
    *
    * {{{
    * >>> case class Character(name: String, actors: List[String])
    *
    * >>> LocalDynamoDB.withRandomTable(client)('name -> S) { t =>
    * ...   import com.gu.scanamo.syntax._
    * ...   val characters = Table[Character](t)
    * ...   val operations = for {
    * ...     _ <- characters.put(Character("The Doctor", List("Ecclestone", "Tennant", "Smith")))
    * ...     _ <- characters.update('name -> "The Doctor", append('actors -> "Capaldi"))
    * ...     _ <- characters.update('name -> "The Doctor", prepend('actors -> "McCoy"))
    * ...     results <- characters.scan()
    * ...   } yield results.toList
    * ...   Scanamo.exec(client)(operations)
    * ... }
    * List(Right(Character(The Doctor,List(McCoy, Ecclestone, Tennant, Smith, Capaldi))))
    * }}}
    *
    * Appending or prepending creates the list if it does not yet exist:
    *
    * {{{
    * >>> LocalDynamoDB.withRandomTable(client)('name -> S) { t =>
    * ...   import com.gu.scanamo.syntax._
    * ...   val characters = Table[Character](t)
    * ...   val operations = for {
    * ...     _ <- characters.update('name -> "James Bond", append('actors -> "Craig"))
    * ...     results <- characters.query('name -> "James Bond")
    * ...   } yield results.toList
    * ...   Scanamo.exec(client)(operations)
    * ... }
    * List(Right(Character(James Bond,List(Craig))))
    * }}}
    *
    * To concatenate a list to the front or end of an existing list, use appendAll/prependAll:
    *
    * {{{
    * >>> case class Fruit(kind: String, sources: List[String])
    *
    * >>> LocalDynamoDB.withRandomTable(client)('kind -> S) { t =>
    * ...   import com.gu.scanamo.syntax._
    * ...   val fruits = Table[Fruit](t)
    * ...   val operations = for {
    * ...     _ <- fruits.put(Fruit("watermelon", List("USA")))
    * ...     _ <- fruits.update('kind -> "watermelon", appendAll('sources -> List("China", "Turkey")))
    * ...     _ <- fruits.update('kind -> "watermelon", prependAll('sources -> List("Brazil")))
    * ...     results <- fruits.query('kind -> "watermelon")
    * ...   } yield results.toList
    * ...   Scanamo.exec(client)(operations)
    * ... }
    * List(Right(Fruit(watermelon,List(Brazil, USA, China, Turkey))))
    * }}}
    *
    * Multiple operations can also be performed in one call:
    * {{{
    * >>> case class Foo(name: String, bar: Int, l: List[String])
    *
    * >>> LocalDynamoDB.withRandomTable(client)('name -> S) { t =>
    * ...   import com.gu.scanamo.syntax._
    * ...   val foos = Table[Foo](t)
    * ...   val operations = for {
    * ...     _ <- foos.put(Foo("x", 0, List("First")))
    * ...     updated <- foos.update('name -> "x",
    * ...       append('l -> "Second") and set('bar -> 1))
    * ...   } yield updated
    * ...   Scanamo.exec(client)(operations)
    * ... }
    * Right(Foo(x,1,List(First, Second)))
    * }}}
    *
    * It's also possible to perform `ADD` and `DELETE` updates
    * {{{
    * >>> case class Bar(name: String, counter: Long, set: Set[String])
    *
    * >>> LocalDynamoDB.withRandomTable(client)('name -> S) { t =>
    * ...   import com.gu.scanamo.syntax._
    * ...   val bars = Table[Bar](t)
    * ...   val operations = for {
    * ...     _ <- bars.put(Bar("x", 1L, Set("First")))
    * ...     _ <- bars.update('name -> "x",
    * ...       add('counter -> 10L) and add('set -> Set("Second")))
    * ...     updatedBar <- bars.update('name -> "x", delete('set -> Set("First")))
    * ...   } yield updatedBar
    * ...   Scanamo.exec(client)(operations)
    * ... }
    * Right(Bar(x,11,Set(Second)))
    * }}}
    *
    * Updates may occur on nested attributes
    * {{{
    * >>> case class Inner(session: String)
    * >>> case class Middle(name: String, counter: Long, inner: Inner, list: List[Int])
    * >>> case class Outer(id: java.util.UUID, middle: Middle)
    *
    * >>> LocalDynamoDB.withRandomTable(client)('id -> S) { t =>
    * ...   import com.gu.scanamo.syntax._
    * ...   val outers = Table[Outer](t)
    * ...   val id = java.util.UUID.fromString("a8345373-9a93-43be-9bcd-e3682c9197f4")
    * ...   val operations = for {
    * ...     _ <- outers.put(Outer(id, Middle("x", 1L, Inner("alpha"), List(1, 2))))
    * ...     updatedOuter <- outers.update('id -> id,
    * ...       set('middle \ 'inner \ 'session -> "beta") and add(('middle \ 'list)(1) ->  1)
    * ...     )
    * ...   } yield updatedOuter
    * ...   Scanamo.exec(client)(operations)
    * ... }
    * Right(Outer(a8345373-9a93-43be-9bcd-e3682c9197f4,Middle(x,1,Inner(beta),List(1, 3))))
    * }}}
    *
    * It's possible to update one field to the value of another
    * {{{
    * >>> case class Thing(id: String, mandatory: Int, optional: Option[Int])
    *
    * >>> LocalDynamoDB.withRandomTable(client)('id -> S) { t =>
    * ...   import com.gu.scanamo.syntax._
    * ...   val things = Table[Thing](t)
    * ...   val operations = for {
    * ...     _ <- things.put(Thing("a1", 3, None))
    * ...     updated <- things.update('id -> "a1", set('optional -> 'mandatory))
    * ...   } yield updated
    * ...   Scanamo.exec(client)(operations)
    * ... }
    * Right(Thing(a1,3,Some(3)))
    * }}}
    */
  def update(key: UniqueKey[_], expression: UpdateExpression): ScanamoOps[Either[DynamoReadError, V]] =
    ScanamoFree.update[V](name)(key)(expression)

  /**
    * Query or scan a table, limiting the number of items evaluated by Dynamo
    * {{{
    * >>> case class Transport(mode: String, line: String)
    *
    * >>> val client = LocalDynamoDB.client()
    * >>> import com.amazonaws.services.dynamodbv2.model.ScalarAttributeType._
    *
    * >>> LocalDynamoDB.withRandomTable(client)('mode -> S, 'line -> S) { t =>
    * ...   import com.gu.scanamo.syntax._
    * ...   val transport = Table[Transport](t)
    * ...   val operations = for {
    * ...     _ <- transport.putAll(Set(
    * ...       Transport("Underground", "Circle"),
    * ...       Transport("Underground", "Metropolitan"),
    * ...       Transport("Underground", "Central")))
    * ...     results <- transport.limit(1).query('mode -> "Underground" and ('line beginsWith "C"))
    * ...   } yield results.toList
    * ...   Scanamo.exec(client)(operations)
    * ... }
    * List(Right(Transport(Underground,Central)))
    * }}}
    */
  def limit(n: Int) = TableWithOptions[V](name, ScanamoQueryOptions.default).limit(n)

  /**
    * Perform strongly consistent (http://docs.aws.amazon.com/amazondynamodb/latest/developerguide/HowItWorks.ReadConsistency.html)
    * read operations against this table. Note that there is no equivalent on
    * table indexes as consistent reads from secondary indexes are not
    * supported by DynamoDB
    *
    * {{{
    * >>> case class City(country: String, name: String)
    *
    * >>> import com.amazonaws.services.dynamodbv2.model.ScalarAttributeType._
    * >>> val client = LocalDynamoDB.client()
    * >>> val (get, scan, query) = LocalDynamoDB.withRandomTable(client)('country -> S, 'name -> S) { t =>
    * ...   import com.gu.scanamo.syntax._
    * ...   val cityTable = Table[City](t)
    * ...   val ops = for {
    * ...     putRes <- cityTable.putAll(Set(
    * ...       City("US", "Nashville"), City("IT", "Rome"), City("IT", "Siena"), City("TZ", "Dar es Salaam")))
    * ...     get <- cityTable.consistently.get('country -> "US" and 'name -> "Nashville")
    * ...     scan <- cityTable.consistently.scan()
    * ...     query <- cityTable.consistently.query('country -> "IT")
    * ...   } yield (get, scan, query)
    * ...   Scanamo.exec(client)(ops)
    * ... }
    * >>> get
    * Some(Right(City(US,Nashville)))
    *
    * >>> scan
    * List(Right(City(US,Nashville)), Right(City(IT,Rome)), Right(City(IT,Siena)), Right(City(TZ,Dar es Salaam)))
    *
    * >>> query
    * List(Right(City(IT,Rome)), Right(City(IT,Siena)))
    * }}}
    */
  def consistently = ConsistentlyReadTable(name)

  /**
    * Performs the chained operation, `put` if the condition is met
    *
    * {{{
    * >>> case class Farm(animals: List[String], hectares: Int)
    * >>> case class Farmer(name: String, age: Long, farm: Farm)
    *
    * >>> import com.gu.scanamo.syntax._
    * >>> import com.gu.scanamo.query._
    * >>> import com.amazonaws.services.dynamodbv2.model.ScalarAttributeType._
    * >>> val client = LocalDynamoDB.client()
    *
    * >>> LocalDynamoDB.withRandomTable(client)('name -> S) { t =>
    * ...   val farmersTable = Table[Farmer](t)
    * ...   val farmerOps = for {
    * ...     _ <- farmersTable.put(Farmer("McDonald", 156L, Farm(List("sheep", "cow"), 30)))
    * ...     _ <- farmersTable.given('age -> 156L).put(Farmer("McDonald", 156L, Farm(List("sheep", "chicken"), 30)))
    * ...     _ <- farmersTable.given('age -> 15L).put(Farmer("McDonald", 156L, Farm(List("gnu", "chicken"), 30)))
    * ...     farmerWithNewStock <- farmersTable.get('name -> "McDonald")
    * ...   } yield farmerWithNewStock
    * ...   Scanamo.exec(client)(farmerOps)
    * ... }
    * Some(Right(Farmer(McDonald,156,Farm(List(sheep, chicken),30))))
    *
    * >>> case class Letter(roman: String, greek: String)
    * >>> LocalDynamoDB.withRandomTable(client)('roman -> S) { t =>
    * ...   val lettersTable = Table[Letter](t)
    * ...   val ops = for {
    * ...     _ <- lettersTable.putAll(Set(Letter("a", "alpha"), Letter("b", "beta"), Letter("c", "gammon")))
    * ...     _ <- lettersTable.given('greek beginsWith "ale").put(Letter("a", "aleph"))
    * ...     _ <- lettersTable.given('greek beginsWith "gam").put(Letter("c", "gamma"))
    * ...     letters <- lettersTable.scan()
    * ...   } yield letters
    * ...   Scanamo.exec(client)(ops).toList
    * ... }
    * List(Right(Letter(b,beta)), Right(Letter(c,gamma)), Right(Letter(a,alpha)))
    *
    * >>> import cats.implicits._
    * >>> case class Turnip(size: Int, description: Option[String])
    * >>> LocalDynamoDB.withRandomTable(client)('size -> N) { t =>
    * ...   val turnipsTable = Table[Turnip](t)
    * ...   val ops = for {
    * ...     _ <- turnipsTable.putAll(Set(Turnip(1, None), Turnip(1000, None)))
    * ...     initialTurnips <- turnipsTable.scan()
    * ...     _ <- initialTurnips.flatMap(_.toOption).traverse(t =>
    * ...       turnipsTable.given('size > 500).put(t.copy(description = Some("Big turnip in the country."))))
    * ...     turnips <- turnipsTable.scan()
    * ...   } yield turnips
    * ...   Scanamo.exec(client)(ops).toList
    * ... }
    * List(Right(Turnip(1,None)), Right(Turnip(1000,Some(Big turnip in the country.))))
    * }}}
    *
    * Conditions can also make use of negation via `not`:
    *
    * {{{
    * >>> case class Thing(a: String, maybe: Option[Int])
    * >>> LocalDynamoDB.withRandomTable(client)('a -> S) { t =>
    * ...   val thingTable = Table[Thing](t)
    * ...   val ops = for {
    * ...     _ <- thingTable.putAll(Set(Thing("a", None), Thing("b", Some(1)), Thing("c", None)))
    * ...     _ <- thingTable.given(attributeExists('maybe)).put(Thing("a", Some(2)))
    * ...     _ <- thingTable.given(attributeExists('maybe)).put(Thing("b", Some(3)))
    * ...     _ <- thingTable.given(Not(attributeExists('maybe))).put(Thing("c", Some(42)))
    * ...     _ <- thingTable.given(Not(attributeExists('maybe))).put(Thing("b", Some(42)))
    * ...     things <- thingTable.scan()
    * ...   } yield things
    * ...   Scanamo.exec(client)(ops).toList
    * ... }
    * List(Right(Thing(b,Some(3))), Right(Thing(c,Some(42))), Right(Thing(a,None)))
    * }}}
    *
    * be combined with `and`
    *
    * {{{
    * >>> case class Compound(a: String, maybe: Option[Int])
    * >>> LocalDynamoDB.withRandomTable(client)('a -> S) { t =>
    * ...   val compoundTable = Table[Compound](t)
    * ...   val ops = for {
    * ...     _ <- compoundTable.putAll(Set(Compound("alpha", None), Compound("beta", Some(1)), Compound("gamma", None)))
    * ...     _ <- compoundTable.given(attributeExists('maybe) and 'a -> "alpha").put(Compound("alpha", Some(2)))
    * ...     _ <- compoundTable.given(attributeExists('maybe) and 'a -> "beta").put(Compound("beta", Some(3)))
    * ...     _ <- compoundTable.given(Condition('a -> "gamma") and attributeExists('maybe)).put(Compound("gamma", Some(42)))
    * ...     compounds <- compoundTable.scan()
    * ...   } yield compounds
    * ...   Scanamo.exec(client)(ops).toList
    * ... }
    * List(Right(Compound(beta,Some(3))), Right(Compound(alpha,None)), Right(Compound(gamma,None)))
    * }}}
    *
    * or with `or`
    *
    * {{{
    * >>> case class Choice(number: Int, description: String)
    * >>> LocalDynamoDB.withRandomTable(client)('number -> N) { t =>
    * ...   val choicesTable = Table[Choice](t)
    * ...   val ops = for {
    * ...     _ <- choicesTable.putAll(Set(Choice(1, "cake"), Choice(2, "crumble"), Choice(3, "custard")))
    * ...     _ <- choicesTable.given(Condition('description -> "cake") or Condition('description -> "death")).put(Choice(1, "victoria sponge"))
    * ...     _ <- choicesTable.given(Condition('description -> "cake") or Condition('description -> "death")).put(Choice(2, "victoria sponge"))
    * ...     choices <- choicesTable.scan()
    * ...   } yield choices
    * ...   Scanamo.exec(client)(ops).toList
    * ... }
    * List(Right(Choice(2,crumble)), Right(Choice(1,victoria sponge)), Right(Choice(3,custard)))
    * }}}
    *
    * The same forms of condition can be applied to deletions
    *
    * {{{
    * >>> case class Gremlin(number: Int, wet: Boolean, friendly: Boolean)
    * >>> LocalDynamoDB.withRandomTable(client)('number -> N) { t =>
    * ...   val gremlinsTable = Table[Gremlin](t)
    * ...   val ops = for {
    * ...     _ <- gremlinsTable.putAll(Set(Gremlin(1, false, true), Gremlin(2, true, false)))
    * ...     _ <- gremlinsTable.given('wet -> true).delete('number -> 1)
    * ...     _ <- gremlinsTable.given('wet -> true).delete('number -> 2)
    * ...     remainingGremlins <- gremlinsTable.scan()
    * ...   } yield remainingGremlins
    * ...   Scanamo.exec(client)(ops).toList
    * ... }
    * List(Right(Gremlin(1,false,true)))
    * }}}
    *
    * and updates
    *
    * {{{
    * >>> LocalDynamoDB.withRandomTable(client)('number -> N) { t =>
    * ...   val gremlinsTable = Table[Gremlin](t)
    * ...   val ops = for {
    * ...     _ <- gremlinsTable.putAll(Set(Gremlin(1, false, true), Gremlin(2, true, true)))
    * ...     _ <- gremlinsTable.given('wet -> true).update('number -> 1, set('friendly -> false))
    * ...     _ <- gremlinsTable.given('wet -> true).update('number -> 2, set('friendly -> false))
    * ...     remainingGremlins <- gremlinsTable.scan()
    * ...   } yield remainingGremlins
    * ...   Scanamo.exec(client)(ops).toList
    * ... }
    * List(Right(Gremlin(2,true,false)), Right(Gremlin(1,false,true)))
    * }}}
    *
    * Conditions can also be placed on nested attributes
    *
    * {{{
    * >>> LocalDynamoDB.withRandomTable(client)('name -> S) { t =>
    * ...   val smallscaleFarmersTable = Table[Farmer](t)
    * ...   val farmerOps = for {
    * ...     _ <- smallscaleFarmersTable.put(Farmer("McDonald", 156L, Farm(List("sheep", "cow"), 30)))
    * ...     _ <- smallscaleFarmersTable.given('farm \ 'hectares < 40L).put(Farmer("McDonald", 156L, Farm(List("gerbil", "hamster"), 20)))
    * ...     _ <- smallscaleFarmersTable.given('farm \ 'hectares > 40L).put(Farmer("McDonald", 156L, Farm(List("elephant"), 50)))
    * ...     _ <- smallscaleFarmersTable.given('farm \ 'hectares -> 20L).update('name -> "McDonald", append('farm \ 'animals -> "squirrel"))
    * ...     farmerWithNewStock <- smallscaleFarmersTable.get('name -> "McDonald")
    * ...   } yield farmerWithNewStock
    * ...   Scanamo.exec(client)(farmerOps)
    * ... }
    * Some(Right(Farmer(McDonald,156,Farm(List(gerbil, hamster, squirrel),20))))
    * }}}
    */
  def given[T: ConditionExpression](condition: T) = ConditionalOperation[V, T](name, condition)

  /**
    * Primes a search request with a key to start from:
    *
    * {{{
    * >>> import com.gu.scanamo.syntax._
    * >>> import com.gu.scanamo.query._
    * >>> import com.amazonaws.services.dynamodbv2.model.ScalarAttributeType._
    * >>> val client = LocalDynamoDB.client()
    *
    * >>> case class Bear(name: String, favouriteFood: String)
    *
    * >>> LocalDynamoDB.withRandomTable(client)('name -> S) { t =>
    * ...   val table = Table[Bear](t)
    * ...   val ops = for {
    * ...     _ <- table.put(Bear("Pooh", "honey"))
    * ...     _ <- table.put(Bear("Baloo", "ants"))
    * ...     _ <- table.put(Bear("Yogi", "picnic baskets"))
    * ...     bears <- table.from('name -> "Baloo").scan()
    * ...   } yield bears
    * ...   Scanamo.exec(client)(ops)
    * ... }
    * List(Right(Bear(Pooh,honey)), Right(Bear(Yogi,picnic baskets)))
    * }}}
    *
    * Of course it works with queries too:
    *
    * {{{
    * >>> case class Event(`type`: String, tag: String, count: Int)
    *
    * >>> LocalDynamoDB.withRandomTable(client)('type -> S, 'tag -> S) { t =>
    * ...   val table = Table[Event](t)
    * ...   val ops = for {
    * ...     _ <- table.putAll(Set(
    * ...            Event("click", "paid", 600),
    * ...            Event("play", "profile", 100),
    * ...            Event("play", "politics", 200),
    * ...            Event("click", "profile", 400),
    * ...            Event("play", "print", 600),
    * ...            Event("click", "print", 300),
    * ...            Event("play", "paid", 900)
    * ...          ))
    * ...     events <- table.from('type -> "play" and 'tag -> "politics").query('type -> "play" and ('tag beginsWith "p"))
    * ...   } yield events
    * ...   Scanamo.exec(client)(ops)
    * ... }
    * List(Right(Event(play,print,600)), Right(Event(play,profile,100)))
    * }}}
    *
    */
  def from[K: UniqueKeyCondition](key: UniqueKey[K]) = TableWithOptions(name, ScanamoQueryOptions.default).from(key)

  /**
    * Scans all elements of a table
    *
    * {{{
    * >>> case class Bear(name: String, favouriteFood: String)
    *
    * >>> val client = LocalDynamoDB.client()
    * >>> import com.amazonaws.services.dynamodbv2.model.ScalarAttributeType._
    *
    * >>> LocalDynamoDB.withRandomTable(client)('name -> S) { t =>
    * ...   val table = Table[Bear](t)
    * ...   val ops = for {
    * ...     _ <- table.put(Bear("Pooh", "honey"))
    * ...     _ <- table.put(Bear("Yogi", "picnic baskets"))
    * ...     bears <- table.scan()
    * ...   } yield bears
    * ...   Scanamo.exec(client)(ops)
    * ... }
    * List(Right(Bear(Pooh,honey)), Right(Bear(Yogi,picnic baskets)))
    * }}}
    */
  def scan(): ScanamoOps[List[Either[DynamoReadError, V]]] = ScanamoFree.scan[V](name)

  /**
    * A more powerful scan method that retunrs the DynamoDB result without post-processing
    */
  def scan0: ScanamoOps[ScanResult] = ScanamoFree.scan0[V](name)

  /**
    * Query a table based on the hash key and optionally the range key
    *
    * {{{
    * >>> case class Transport(mode: String, line: String)
    *
    * >>> val client = LocalDynamoDB.client()
    *
    * >>> import com.gu.scanamo.syntax._
    * >>> import com.amazonaws.services.dynamodbv2.model.ScalarAttributeType._
    *
    * >>> LocalDynamoDB.withRandomTable(client)('mode -> S, 'line -> S) { t =>
    * ...   val table = Table[Transport](t)
    * ...   val ops = for {
    * ...     _ <- table.putAll(Set(
    * ...       Transport("Underground", "Circle"),
    * ...       Transport("Underground", "Metropolitan"),
    * ...       Transport("Underground", "Central")
    * ...     ))
    * ...     linesBeginningWithC <- table.query('mode -> "Underground" and ('line beginsWith "C"))
    * ...   } yield linesBeginningWithC
    * ...   Scanamo.exec(client)(ops)
    * ... }
    * List(Right(Transport(Underground,Central)), Right(Transport(Underground,Circle)))
    * }}}
    */
  def query(query: Query[_]): ScanamoOps[List[Either[DynamoReadError, V]]] = ScanamoFree.query[V](name)(query)

  /**
    * A more powerful query method that retunrs the DynamoDB result without post-processing
    */
  def query0(query: Query[_]): ScanamoOps[QueryResult] = ScanamoFree.query0[V](name)(query)

  /**
    * Filter the results of a Scan or Query
    *
    * {{{
    * >>> case class Bear(name: String, favouriteFood: String, antagonist: Option[String])
    *
    * >>> val client = LocalDynamoDB.client()
    * >>> import com.amazonaws.services.dynamodbv2.model.ScalarAttributeType._
    *
    * >>> import com.gu.scanamo.syntax._
    *
    * >>> LocalDynamoDB.withRandomTable(client)('name -> S) { t =>
    * ...   val table = Table[Bear](t)
    * ...   val ops = for {
    * ...     _ <- table.put(Bear("Pooh", "honey", None))
    * ...     _ <- table.put(Bear("Yogi", "picnic baskets", Some("Ranger Smith")))
    * ...     honeyBears <- table.filter('favouriteFood -> "honey").scan()
    * ...     competitiveBears <- table.filter(attributeExists('antagonist)).scan()
    * ...   } yield (honeyBears, competitiveBears)
    * ...   Scanamo.exec(client)(ops)
    * ... }
    * (List(Right(Bear(Pooh,honey,None))),List(Right(Bear(Yogi,picnic baskets,Some(Ranger Smith)))))
    *
    * >>> case class Station(line: String, name: String, zone: Int)
    *
    *
    * >>> import com.amazonaws.services.dynamodbv2.model.ScalarAttributeType._
    *
    * >>> LocalDynamoDB.withRandomTable(client)('line -> S, 'name -> S) { t =>
    * ...   val stationTable = Table[Station](t)
    * ...   val ops = for {
    * ...     _ <- stationTable.putAll(Set(
    * ...       Station("Metropolitan", "Chalfont & Latimer", 8),
    * ...       Station("Metropolitan", "Chorleywood", 7),
    * ...       Station("Metropolitan", "Rickmansworth", 7),
    * ...       Station("Metropolitan", "Croxley", 7),
    * ...       Station("Jubilee", "Canons Park", 5)
    * ...     ))
    * ...     filteredStations <- stationTable.filter('zone -> Set(8, 7)).query('line -> "Metropolitan" and ('name beginsWith "C"))
    * ...   } yield filteredStations
    * ...   Scanamo.exec(client)(ops)
    * ... }
    * List(Right(Station(Metropolitan,Chalfont & Latimer,8)), Right(Station(Metropolitan,Chorleywood,7)), Right(Station(Metropolitan,Croxley,7)))
    * }}}
    */
  def filter[C: ConditionExpression](condition: C) =
    TableWithOptions(name, ScanamoQueryOptions.default).filter(Condition(condition))
}

private[scanamo] case class ConsistentlyReadTable[V: DynamoFormat](tableName: String) {
  def limit(n: Int): TableWithOptions[V] =
    TableWithOptions(tableName, ScanamoQueryOptions.default).consistently.limit(n)
  def from[K: UniqueKeyCondition](key: UniqueKey[K]) =
    TableWithOptions(tableName, ScanamoQueryOptions.default).consistently.from(key)
  def filter[T](c: Condition[T]): TableWithOptions[V] =
    TableWithOptions(tableName, ScanamoQueryOptions.default).consistently.filter(c)
  def scan(): ScanamoOps[List[Either[DynamoReadError, V]]] =
    TableWithOptions(tableName, ScanamoQueryOptions.default).consistently.scan()
  def query(query: Query[_]): ScanamoOps[List[Either[DynamoReadError, V]]] =
    TableWithOptions(tableName, ScanamoQueryOptions.default).consistently.query(query)

  def get(key: UniqueKey[_]): ScanamoOps[Option[Either[DynamoReadError, V]]] =
    ScanamoFree.getWithConsistency[V](tableName)(key)
  def getAll(keys: UniqueKeys[_]): ScanamoOps[Set[Either[DynamoReadError, V]]] =
    ScanamoFree.getAllWithConsistency[V](tableName)(keys)
<<<<<<< HEAD
  def scan(): ScanamoOps[List[Either[DynamoReadError, V]]] =
    ScanamoFree.scanConsistent[V](tableName)
  def query(query: Query[_]): ScanamoOps[List[Either[DynamoReadError, V]]] =
    ScanamoFree.queryConsistent[V](tableName)(query)
=======
  def scanFrom[K: UniqueKeyCondition](
    key: UniqueKey[K]
  ): ScanamoOps[(List[Either[DynamoReadError, V]], Option[UniqueKey[K]])] =
    TableWithOptions(tableName, ScanamoQueryOptions.default).consistently.scanFrom(key)
  def queryFrom[K: UniqueKeyCondition](
    query: Query[_],
    key: UniqueKey[K]
  ): ScanamoOps[(List[Either[DynamoReadError, V]], Option[UniqueKey[K]])] =
    TableWithOptions(tableName, ScanamoQueryOptions.default).consistently.queryFrom(query, key)
>>>>>>> aea90117
}

private[scanamo] case class TableWithOptions[V: DynamoFormat](tableName: String, queryOptions: ScanamoQueryOptions) {
  def limit(n: Int): TableWithOptions[V] = copy(queryOptions = queryOptions.copy(limit = Some(n)))
  def consistently: TableWithOptions[V] = copy(queryOptions = queryOptions.copy(consistent = true))
  def from[K: UniqueKeyCondition](key: UniqueKey[K]) =
    copy(queryOptions = queryOptions.copy(exclusiveStartKey = Some(key.asAVMap.asJava)))
  def filter[T](c: Condition[T]): TableWithOptions[V] = copy(queryOptions = queryOptions.copy(filter = Some(c)))

  def scan(): ScanamoOps[List[Either[DynamoReadError, V]]] =
    ScanResultStream.stream[V](ScanamoScanRequest(tableName, None, queryOptions)).map(_._1)
  def scan0: ScanamoOps[ScanResult] =
    ScanamoOps.scan(ScanamoScanRequest(tableName, None, queryOptions))
  def query(query: Query[_]): ScanamoOps[List[Either[DynamoReadError, V]]] =
    QueryResultStream.stream[V](ScanamoQueryRequest(tableName, None, query, queryOptions)).map(_._1)
  def query0(query: Query[_]): ScanamoOps[QueryResult] =
    ScanamoOps.query(ScanamoQueryRequest(tableName, None, query, queryOptions))
}<|MERGE_RESOLUTION|>--- conflicted
+++ resolved
@@ -663,22 +663,6 @@
     ScanamoFree.getWithConsistency[V](tableName)(key)
   def getAll(keys: UniqueKeys[_]): ScanamoOps[Set[Either[DynamoReadError, V]]] =
     ScanamoFree.getAllWithConsistency[V](tableName)(keys)
-<<<<<<< HEAD
-  def scan(): ScanamoOps[List[Either[DynamoReadError, V]]] =
-    ScanamoFree.scanConsistent[V](tableName)
-  def query(query: Query[_]): ScanamoOps[List[Either[DynamoReadError, V]]] =
-    ScanamoFree.queryConsistent[V](tableName)(query)
-=======
-  def scanFrom[K: UniqueKeyCondition](
-    key: UniqueKey[K]
-  ): ScanamoOps[(List[Either[DynamoReadError, V]], Option[UniqueKey[K]])] =
-    TableWithOptions(tableName, ScanamoQueryOptions.default).consistently.scanFrom(key)
-  def queryFrom[K: UniqueKeyCondition](
-    query: Query[_],
-    key: UniqueKey[K]
-  ): ScanamoOps[(List[Either[DynamoReadError, V]], Option[UniqueKey[K]])] =
-    TableWithOptions(tableName, ScanamoQueryOptions.default).consistently.queryFrom(query, key)
->>>>>>> aea90117
 }
 
 private[scanamo] case class TableWithOptions[V: DynamoFormat](tableName: String, queryOptions: ScanamoQueryOptions) {
