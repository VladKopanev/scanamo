--- conflicted
+++ resolved
@@ -185,22 +185,21 @@
         }
     }
 
-<<<<<<< HEAD
-  implicit val containsCondition =
+  implicit val containsCondition: ConditionExpression[Contains] =
     new ConditionExpression[Contains] {
-      val prefix = "contains"
-      def apply(t: Contains): RequestCondition =
-        RequestCondition(
-          s"contains(#${t.key.placeholder(prefix)}, :containsAttributeValue)",
-          t.key.attributeNames(s"#$prefix"),
-          Some(DynamoObject("containsAttributeValue" -> DynamoValue.fromString(t.value)))
-        )
-    }
-
-  implicit def notCondition[T](implicit pcs: ConditionExpression[T]) =
-=======
+      override def apply(t: Contains): State[Int, RequestCondition] =
+        State.inspect { cpt =>
+          val prefix = s"contains$cpt"
+          val valuePlaceholder = s"containsAttributeValue$cpt"
+          RequestCondition(
+            s"contains(#${t.key.placeholder(prefix)}, :$valuePlaceholder)",
+            t.key.attributeNames(s"#$prefix"),
+            Some(DynamoObject(valuePlaceholder -> DynamoValue.fromString(t.value)))
+          )
+        }
+    }
+
   implicit def notCondition[T](implicit pcs: ConditionExpression[T]): ConditionExpression[Not[T]] =
->>>>>>> 8b3c3d1b
     new ConditionExpression[Not[T]] {
       override def apply(not: Not[T]): State[Int, RequestCondition] =
         pcs(not.condition).map { conditionToNegate =>
