--- conflicted
+++ resolved
@@ -104,21 +104,13 @@
 object ConditionExpression {
   def apply[T](implicit C: ConditionExpression[T]): ConditionExpression[T] = C
 
-<<<<<<< HEAD
   implicit def stringValueEqualsCondition[V: DynamoFormat]: ConditionExpression[(String, V)] =
-=======
-  implicit def stringValueEqualsCondition[V: DynamoFormat] =
->>>>>>> df69c60c
     new ConditionExpression[(String, V)] {
       override def apply(pair: (String, V)): RequestCondition =
         attributeValueEqualsCondition.apply((AttributeName.of(pair._1), pair._2))
     }
 
-<<<<<<< HEAD
   implicit def attributeValueEqualsCondition[V: DynamoFormat]: ConditionExpression[(AttributeName, V)] =
-=======
-  implicit def attributeValueEqualsCondition[V: DynamoFormat] =
->>>>>>> df69c60c
     new ConditionExpression[(AttributeName, V)] {
       val prefix = "equalsCondition"
       override def apply(pair: (AttributeName, V)): RequestCondition = {
@@ -131,11 +123,7 @@
       }
     }
 
-<<<<<<< HEAD
   implicit def stringValueInCondition[V: DynamoFormat]: ConditionExpression[(String, Set[V])] =
-=======
-  implicit def stringValueInCondition[V: DynamoFormat] =
->>>>>>> df69c60c
     new ConditionExpression[(String, Set[V])] {
       override def apply(pair: (String, Set[V])): RequestCondition =
         attributeValueInCondition.apply((AttributeName.of(pair._1), pair._2))
@@ -158,22 +146,14 @@
       }
     }
 
-<<<<<<< HEAD
   implicit def attributeExistsCondition: ConditionExpression[AttributeExists] =
-=======
-  implicit def attributeExistsCondition =
->>>>>>> df69c60c
     new ConditionExpression[AttributeExists] {
       val prefix = "attributeExists"
       override def apply(t: AttributeExists): RequestCondition =
         RequestCondition(s"attribute_exists(#${t.key.placeholder(prefix)})", t.key.attributeNames(s"#$prefix"), None)
     }
 
-<<<<<<< HEAD
   implicit def attributeNotExistsCondition: ConditionExpression[AttributeNotExists] =
-=======
-  implicit def attributeNotExistsCondition =
->>>>>>> df69c60c
     new ConditionExpression[AttributeNotExists] {
       val prefix = "attributeNotExists"
       override def apply(t: AttributeNotExists): RequestCondition =
@@ -184,11 +164,7 @@
         )
     }
 
-<<<<<<< HEAD
   implicit def notCondition[T](implicit pcs: ConditionExpression[T]): ConditionExpression[Not[T]] =
-=======
-  implicit def notCondition[T](implicit pcs: ConditionExpression[T]) =
->>>>>>> df69c60c
     new ConditionExpression[Not[T]] {
       override def apply(not: Not[T]): RequestCondition = {
         val conditionToNegate = pcs(not.condition)
@@ -196,11 +172,7 @@
       }
     }
 
-<<<<<<< HEAD
   implicit def beginsWithCondition[V: DynamoFormat]: ConditionExpression[BeginsWith[V]] =
-=======
-  implicit def beginsWithCondition[V: DynamoFormat] =
->>>>>>> df69c60c
     new ConditionExpression[BeginsWith[V]] {
       val prefix = "beginsWith"
       override def apply(b: BeginsWith[V]): RequestCondition =
@@ -211,11 +183,7 @@
         )
     }
 
-<<<<<<< HEAD
   implicit def betweenCondition[V: DynamoFormat]: ConditionExpression[Between[V]] =
-=======
-  implicit def betweenCondition[V: DynamoFormat] =
->>>>>>> df69c60c
     new ConditionExpression[Between[V]] {
       val prefix = "between"
       override def apply(b: Between[V]): RequestCondition =
@@ -231,18 +199,7 @@
         )
     }
 
-<<<<<<< HEAD
-  implicit def keyIsCondition[V: DynamoFormat]: ConditionExpression[KeyIs[V]] = new ConditionExpression[KeyIs[V]] {
-    val prefix = "keyIs"
-    override def apply(k: KeyIs[V]): RequestCondition =
-      RequestCondition(
-        s"#${k.key.placeholder(prefix)} ${k.operator.op} :conditionAttributeValue",
-        k.key.attributeNames(s"#$prefix"),
-        Some(DynamoObject("conditionAttributeValue" -> k.v))
-      )
-  }
-=======
-  implicit def keyIsCondition[V: DynamoFormat] =
+  implicit def keyIsCondition[V: DynamoFormat]: ConditionExpression[KeyIs[V]] =
     new ConditionExpression[KeyIs[V]] {
       val prefix = "keyIs"
       override def apply(k: KeyIs[V]): RequestCondition =
@@ -252,7 +209,6 @@
           Some(DynamoObject("conditionAttributeValue" -> k.v))
         )
     }
->>>>>>> df69c60c
 
   implicit def andCondition[L: ConditionExpression, R: ConditionExpression]: ConditionExpression[AndCondition[L, R]] =
     new ConditionExpression[AndCondition[L, R]] {
