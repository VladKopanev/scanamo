--- conflicted
+++ resolved
@@ -38,13 +38,9 @@
   def <=[V: DynamoFormat](v: V) = KeyIs(this, LTE, v)
   def >=[V: DynamoFormat](v: V) = KeyIs(this, GTE, v)
   def beginsWith[V: DynamoFormat](v: V) = BeginsWith(this, v)
-<<<<<<< HEAD
-  def between[V: DynamoFormat](bounds: Bounds[V]) = Between(this, bounds)
-  def contains(substr: String): Contains = Contains(this, substr)
-=======
   def between[V: DynamoFormat](lo: V): PartiallyAppliedBetween[V] =
     new PartiallyAppliedBetween(this, lo)
->>>>>>> 8b3c3d1b
+  def contains(substr: String): Contains = Contains(this, substr)
 }
 
 object AttributeName {
