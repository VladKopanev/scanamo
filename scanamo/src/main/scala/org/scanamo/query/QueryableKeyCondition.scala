/*
 * Copyright 2019 Scanamo
 *
 * Licensed under the Apache License, Version 2.0 (the "License");
 * you may not use this file except in compliance with the License.
 * You may obtain a copy of the License at
 *
 *     http://www.apache.org/licenses/LICENSE-2.0
 *
 * Unless required by applicable law or agreed to in writing, software
 * distributed under the License is distributed on an "AS IS" BASIS,
 * WITHOUT WARRANTIES OR CONDITIONS OF ANY KIND, either express or implied.
 * See the License for the specific language governing permissions and
 * limitations under the License.
 */

package org.scanamo.query

import org.scanamo.{ DynamoFormat, DynamoObject }
import org.scanamo.request.RequestCondition

trait QueryableKeyCondition[T] {
  def apply(t: T): RequestCondition
}

object QueryableKeyCondition {
  def apply[T](implicit Q: QueryableKeyCondition[T]): QueryableKeyCondition[T] = Q

<<<<<<< HEAD
  implicit def equalsKeyCondition[V: DynamoFormat]: QueryableKeyCondition[KeyEquals[V]] =
=======
  implicit def equalsKeyCondition[V: DynamoFormat] =
>>>>>>> df69c60c
    new QueryableKeyCondition[KeyEquals[V]] {
      final def apply(t: KeyEquals[V]) =
        RequestCondition(
          s"#K = :${t.key.placeholder("")}",
          Map("#K" -> t.key.placeholder("")),
          Some(DynamoObject(t.key.placeholder("") -> t.v))
        )
    }

  implicit def hashAndRangeQueryCondition[H: DynamoFormat, R: DynamoFormat]
    : QueryableKeyCondition[AndQueryCondition[H, R]] =
    new QueryableKeyCondition[AndQueryCondition[H, R]] {
      final def apply(t: AndQueryCondition[H, R]) =
        RequestCondition(
          s"#K = :${t.hashCondition.key.placeholder("")} AND ${t.rangeCondition.keyConditionExpression("R")}",
          Map("#K" -> t.hashCondition.key.placeholder("")) ++ t.rangeCondition.key.attributeNames("#R"),
          Some(
            DynamoObject(t.hashCondition.key.placeholder("") -> t.hashCondition.v) <> DynamoObject(
              t.rangeCondition.attributes.toSeq: _*
            )
          )
        )
    }

<<<<<<< HEAD
  implicit def andEqualsKeyCondition[H: UniqueKeyCondition, R: UniqueKeyCondition](
    implicit HR: UniqueKeyCondition[AndEqualsCondition[H, R]]
  ): QueryableKeyCondition[AndEqualsCondition[H, R]] =
=======
  implicit def andEqualsKeyCondition[H: UniqueKeyCondition, R: UniqueKeyCondition](implicit
    HR: UniqueKeyCondition[AndEqualsCondition[H, R]]
  ) =
>>>>>>> df69c60c
    new QueryableKeyCondition[AndEqualsCondition[H, R]] {
      final def apply(t: AndEqualsCondition[H, R]) = {
        val m: DynamoObject = HR.toDynamoObject(t)
        val charWithKey: Iterable[(String, String)] = m.keys.zipWithIndex map {
          case (k, v) => (s"#${('A'.toInt + v).toChar}", k)
        }

        RequestCondition(
          charWithKey.map { case (char, key) => s"$char = :$key" }.mkString(" AND "),
          charWithKey.toMap,
          Some(m)
        )
      }
    }
}

case class Query[T](t: T)(implicit qkc: QueryableKeyCondition[T]) {
  def apply: RequestCondition = qkc.apply(t)
}<|MERGE_RESOLUTION|>--- conflicted
+++ resolved
@@ -26,11 +26,7 @@
 object QueryableKeyCondition {
   def apply[T](implicit Q: QueryableKeyCondition[T]): QueryableKeyCondition[T] = Q
 
-<<<<<<< HEAD
   implicit def equalsKeyCondition[V: DynamoFormat]: QueryableKeyCondition[KeyEquals[V]] =
-=======
-  implicit def equalsKeyCondition[V: DynamoFormat] =
->>>>>>> df69c60c
     new QueryableKeyCondition[KeyEquals[V]] {
       final def apply(t: KeyEquals[V]) =
         RequestCondition(
@@ -55,15 +51,9 @@
         )
     }
 
-<<<<<<< HEAD
-  implicit def andEqualsKeyCondition[H: UniqueKeyCondition, R: UniqueKeyCondition](
-    implicit HR: UniqueKeyCondition[AndEqualsCondition[H, R]]
-  ): QueryableKeyCondition[AndEqualsCondition[H, R]] =
-=======
   implicit def andEqualsKeyCondition[H: UniqueKeyCondition, R: UniqueKeyCondition](implicit
     HR: UniqueKeyCondition[AndEqualsCondition[H, R]]
-  ) =
->>>>>>> df69c60c
+  ): QueryableKeyCondition[AndEqualsCondition[H, R]] =
     new QueryableKeyCondition[AndEqualsCondition[H, R]] {
       final def apply(t: AndEqualsCondition[H, R]) = {
         val m: DynamoObject = HR.toDynamoObject(t)
