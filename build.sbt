scalaVersion in ThisBuild := "2.12.4"
crossScalaVersions in ThisBuild := Seq("2.11.11", scalaVersion.value)

val catsVersion = "1.1.0"
val catsEffectVersion = "1.0.0-RC" // to be updated as this is the only RC
val scalazVersion = "7.2.22" // Bump as needed for io-effect compat
val scalazIOEffectVersion = "2.1.0"
val shimsVersion = "1.2.1"

val commonSettings =  Seq(
  organization := "com.gu",
  scalacOptions := Seq(
    "-deprecation",
    "-encoding", "UTF-8",
    "-feature",
    "-unchecked",
    "-language:implicitConversions",
    "-language:higherKinds",
    "-language:existentials",
    "-Xfatal-warnings",
    "-Xlint",
    "-Yno-adapted-args",
    "-Ywarn-dead-code",
    "-Ywarn-numeric-widen",
    "-Ywarn-value-discard",
    "-Ypartial-unification"
  ),

  // for simulacrum
  addCompilerPlugin("org.scalamacros" % "paradise" % "2.1.1" cross CrossVersion.full),
  addCompilerPlugin("org.spire-math" %% "kind-projector" % "0.9.6"),


  // sbt-doctest leaves some unused values
  // see https://github.com/scala/bug/issues/10270
  scalacOptions in Test := {
    val mainScalacOptions = scalacOptions.value
    if (CrossVersion.partialVersion(scalaVersion.value) == Some((2,12)))
      mainScalacOptions.filter(!Seq("-Ywarn-value-discard", "-Xlint").contains(_)) :+ "-Xlint:-unused,_"
    else
      mainScalacOptions
  },
  scalacOptions in (Compile, console) := (scalacOptions in Test).value,
  autoAPIMappings := true,
  apiURL := Some(url("http://www.scanamo.org/latest/api/")),
)

val dynamoTestSettings = Seq(
  dynamoDBLocalDownloadDir := file(".dynamodb-local"),
  dynamoDBLocalPort := 8042,

  startDynamoDBLocal := startDynamoDBLocal.dependsOn(compile in Test).value,
  test in Test := (test in Test).dependsOn(startDynamoDBLocal).value,
  testOptions in Test += dynamoDBLocalTestCleanup.value,

  parallelExecution in Test := false
)

lazy val root = (project in file("."))
  .aggregate(formats, scanamo, testkit, alpakka, refined)
  .settings(
    commonSettings,
    publishingSettings,
    noPublishSettings,
  )

addCommandAlias("tut", "docs/tut")
addCommandAlias("makeMicrosite", "docs/makeMicrosite")
addCommandAlias("publishMicrosite", "docs/publishMicrosite")

val awsDynamoDB = "com.amazonaws" % "aws-java-sdk-dynamodb" % "1.11.256"

lazy val formats = (project in file("formats"))
  .settings(
    commonSettings,
    publishingSettings,

    name := "scanamo-formats",
  )
  .settings(

    libraryDependencies ++= Seq(
<<<<<<< HEAD
      "com.amazonaws" % "aws-java-sdk-dynamodb" % "1.11.256",
      "com.propensive" %% "magnolia" % "0.7.1",
=======
      awsDynamoDB,
      "com.chuusai" %% "shapeless" % "2.3.3",
>>>>>>> 1597f1d6
      "com.github.mpilquist" %% "simulacrum" % "0.11.0",
      "org.typelevel" %% "cats-core" % catsVersion,
      "org.scalatest" %% "scalatest" % "3.0.4" % Test,
      "org.scalacheck" %% "scalacheck" % "1.13.5" % Test
    ),

    doctestMarkdownEnabled := true,
    doctestDecodeHtmlEntities := true,
    doctestTestFramework := DoctestTestFramework.ScalaTest
  )

lazy val refined = (project in file("refined"))
  .settings(
    commonSettings,
    publishingSettings,
    name := "scanamo-refined"
  )
  .settings(
    libraryDependencies ++= Seq(
      "eu.timepit" %% "refined" % "0.8.6",
      "org.scalatest" %% "scalatest" % "3.0.4" % Test
    )
  )
  .dependsOn(formats)

lazy val scanamo = (project in file("scanamo"))
  .settings(
    commonSettings,
    publishingSettings,
    dynamoTestSettings,

    name := "scanamo"
  )
  .settings(

    libraryDependencies ++= Seq(
<<<<<<< HEAD
      "com.amazonaws" % "aws-java-sdk-dynamodb" % "1.11.256",
      "com.propensive" %% "magnolia" % "0.7.1",
=======
      awsDynamoDB,
      "com.chuusai" %% "shapeless" % "2.3.3",
>>>>>>> 1597f1d6
      "org.typelevel" %% "cats-free" % catsVersion,
      "com.github.mpilquist" %% "simulacrum" % "0.11.0",

      // Use Joda for custom conversion example
      "org.joda" % "joda-convert" % "1.8.3" % Provided,
      "joda-time" % "joda-time" % "2.9.9" % Test,

      "org.scalatest" %% "scalatest" % "3.0.4" % Test,
      "org.scalacheck" %% "scalacheck" % "1.13.5" % Test
    )
  )
  .dependsOn(formats, testkit % "test->test")

lazy val testkit = (project in file("testkit"))
  .settings(
    commonSettings,
    publishingSettings,

    name := "testkit",
    libraryDependencies ++= Seq(
      awsDynamoDB
      )
)

lazy val cats = (project in file("cats"))
  .settings(
    name := "cats-effect",
    commonSettings,
    publishingSettings,
    dynamoTestSettings,
    libraryDependencies ++= List(
      awsDynamoDB,
      "org.typelevel" %% "cats-free" % catsVersion,
      "org.typelevel" %% "cats-core" % catsVersion,
      "org.typelevel" %% "cats-effect" % catsEffectVersion,
      "org.scalatest" %% "scalatest" % "3.0.4" % Test,
      "org.scalacheck" %% "scalacheck" % "1.13.5" % Test
    ),
    fork in Test := true,
    envVars in Test := Map(
      "AWS_ACCESS_KEY_ID" -> "dummy",
      "AWS_SECRET_KEY" -> "credentials"
    ),
    dynamoDBLocalDownloadDir := file(".cats-effect-dynamodb-local"),
    dynamoDBLocalPort := 8042,
    scalacOptions in (Compile, doc) += "-no-link-warnings",
  )
  .dependsOn(formats, scanamo)

lazy val scalaz = (project in file("scalaz"))
  .settings(
    name := "scalaz",
    commonSettings,
    publishingSettings,
    dynamoTestSettings,
    libraryDependencies ++= List(
      awsDynamoDB,
      "org.typelevel" %% "cats-free" % catsVersion,
      "com.codecommit" %% "shims" % shimsVersion,
      "org.scalaz" %% "scalaz-core" % "7.2.22",
      "org.scalaz" %% "scalaz-ioeffect" % "2.1.0",
      "org.scalatest" %% "scalatest" % "3.0.4" % Test,
      "org.scalacheck" %% "scalacheck" % "1.13.5" % Test
    ),
    fork in Test := true,
    envVars in Test := Map(
      "AWS_ACCESS_KEY_ID" -> "dummy",
      "AWS_SECRET_KEY" -> "credentials"
    ),
    dynamoDBLocalDownloadDir := file(".scalaz-ioeffect-dynamodb-local"),
    dynamoDBLocalPort := 8042,
    scalacOptions in (Compile, doc) += "-no-link-warnings",
  )
  .dependsOn(formats, scanamo)

lazy val alpakka = (project in file("alpakka"))
  .settings(
    commonSettings,
    publishingSettings,
    dynamoTestSettings,

    name := "scanamo-alpakka",
  )
  .settings(

    libraryDependencies ++= Seq(
      awsDynamoDB,
      "org.typelevel" %% "cats-free" % catsVersion,
      "com.lightbend.akka" %% "akka-stream-alpakka-dynamodb" % "0.15.1",

      "org.scalatest" %% "scalatest" % "3.0.4" % Test,
      "org.scalacheck" %% "scalacheck" % "1.13.5" % Test
    ),

    fork in Test := true,
    envVars in Test := Map(
      "AWS_ACCESS_KEY_ID" -> "dummy",
      "AWS_SECRET_KEY" -> "credentials"
    ),
    dynamoDBLocalDownloadDir := file(".alpakka-dynamodb-local"),
    dynamoDBLocalPort := 8052,

    // unidoc can work out links to other project, but scalac can't
    scalacOptions in (Compile, doc) += "-no-link-warnings",
  )
  .dependsOn(formats, scanamo)

lazy val docs = (project in file("docs"))
  .settings(
    commonSettings,
    micrositeSettings,
    noPublishSettings,

    dynamoDBLocalDownloadDir := file(".dynamodb-local"),
    dynamoDBLocalPort := 8042,

    tut := tut.dependsOn(startDynamoDBLocal).value,
    stopDynamoDBLocal := stopDynamoDBLocal.triggeredBy(tut).value,

    includeFilter in makeSite := "*.html" | "*.css" | "*.png" | "*.jpg" | "*.gif" | "*.js" | "*.yml",
    ghpagesNoJekyll := false,
    git.remoteRepo := "git@github.com:scanamo/scanamo.git",

    makeMicrosite := makeMicrosite.dependsOn(unidoc in Compile).value,
    addMappingsToSiteDir(mappings in (ScalaUnidoc, packageDoc), siteSubdirName in ScalaUnidoc),
    siteSubdirName in ScalaUnidoc := "latest/api",
  )
  .enablePlugins(MicrositesPlugin, SiteScaladocPlugin, GhpagesPlugin, ScalaUnidocPlugin)
  .disablePlugins(ReleasePlugin)
  .dependsOn(scanamo % "compile->test", alpakka % "compile", refined % "compile")


import ReleaseTransformations._
val publishingSettings = Seq(
  homepage := Some(url("http://www.scanamo.org/")),
  licenses := Seq("Apache V2" -> url("http://www.apache.org/licenses/LICENSE-2.0.html")),
  publishMavenStyle := true,
  publishArtifact in Test := false,
  scmInfo := Some(ScmInfo(
    url("https://github.com/scanamo/scanamo"),
    "scm:git:git@github.com:scanamo/scanamo.git"
  )),

  pomExtra := {
    <developers>
      <developer>
        <id>philwills</id>
        <name>Phil Wills</name>
        <url>https://github.com/philwills</url>
      </developer>
    </developers>
  },

  publishTo := Some(
    if (isSnapshot.value)
      Opts.resolver.sonatypeSnapshots
    else
      Opts.resolver.sonatypeStaging
  ),

  releaseCrossBuild := true,

  releaseProcess := Seq[ReleaseStep](
    checkSnapshotDependencies,
    inquireVersions,
    runClean,
    runTest,
    releaseStepCommandAndRemaining("+docs/tut"),
    setReleaseVersion,
    commitReleaseVersion,
    tagRelease,
    releaseStepCommandAndRemaining("+publishSigned"),
    setNextVersion,
    commitNextVersion,
    releaseStepCommandAndRemaining("+sonatypeReleaseAll"),
    pushChanges,
    releaseStepCommandAndRemaining("publishMicrosite"),
  )
)

lazy val noPublishSettings = Seq(
  publish := {},
  publishLocal := {},
  publishArtifact := false
)

val micrositeSettings = Seq(
  micrositeName             := "Scanamo",
  micrositeDescription      := "Scanamo: simpler DynamoDB access for Scala",
  micrositeAuthor           := "Scanamo Contributors",
  micrositeGithubOwner      := "scanamo",
  micrositeGithubRepo       := "scanamo",
  micrositeBaseUrl          := "",
  micrositeDocumentationUrl := "/latest/api",
  micrositeHighlightTheme   := "color-brewer",
  micrositePalette := Map(
    "brand-primary"     -> "#951c55",
    "brand-secondary"   -> "#005689",
    "brand-tertiary"    -> "#00456e",
    "gray-dark"         -> "#453E46",
    "gray"              -> "#837F84",
    "gray-light"        -> "#E3E2E3",
    "gray-lighter"      -> "#F4F3F4",
    "white-color"       -> "#FFFFFF"
  )
)<|MERGE_RESOLUTION|>--- conflicted
+++ resolved
@@ -80,13 +80,7 @@
   .settings(
 
     libraryDependencies ++= Seq(
-<<<<<<< HEAD
-      "com.amazonaws" % "aws-java-sdk-dynamodb" % "1.11.256",
       "com.propensive" %% "magnolia" % "0.7.1",
-=======
-      awsDynamoDB,
-      "com.chuusai" %% "shapeless" % "2.3.3",
->>>>>>> 1597f1d6
       "com.github.mpilquist" %% "simulacrum" % "0.11.0",
       "org.typelevel" %% "cats-core" % catsVersion,
       "org.scalatest" %% "scalatest" % "3.0.4" % Test,
@@ -123,13 +117,8 @@
   .settings(
 
     libraryDependencies ++= Seq(
-<<<<<<< HEAD
-      "com.amazonaws" % "aws-java-sdk-dynamodb" % "1.11.256",
+      awsDynamoDB,
       "com.propensive" %% "magnolia" % "0.7.1",
-=======
-      awsDynamoDB,
-      "com.chuusai" %% "shapeless" % "2.3.3",
->>>>>>> 1597f1d6
       "org.typelevel" %% "cats-free" % catsVersion,
       "com.github.mpilquist" %% "simulacrum" % "0.11.0",
 
