scalaVersion in ThisBuild := "2.12.10"
<<<<<<< HEAD
crossScalaVersions in ThisBuild := Seq("2.11.12", "2.12.10", "2.13.1", "0.21.0-RC1")
=======
crossScalaVersions in ThisBuild := Seq("2.12.10", "2.13.1")
>>>>>>> 5fa38255

val catsVersion = "2.1.1"
val catsEffectVersion = "2.1.2"
val zioVersion = "1.0.0-RC18-1"

lazy val stdOptions = Seq(
  "-deprecation",
  "-encoding",
  "UTF-8",
  "-feature",
  "-unchecked",
  "-target:jvm-1.8"
)

lazy val std2xOptions = Seq(
  "-Xfatal-warnings",
  "-language:higherKinds",
  "-language:existentials",
  "-language:implicitConversions",
  "-explaintypes",
  "-Yrangepos",
  "-Xfuture",
  "-Xlint:_,-type-parameter-shadow",
  "-Yno-adapted-args",
  "-Ypartial-unification",
  "-Ywarn-inaccessible",
  "-Ywarn-infer-any",
  "-Ywarn-nullary-override",
  "-Ywarn-nullary-unit",
  "-Ywarn-numeric-widen",
  "-Ywarn-value-discard"
)

def extraOptions(scalaVersion: String) =
  CrossVersion.partialVersion(scalaVersion) match {
    case Some((2, 12)) =>
      Seq(
        "-opt-warnings",
        "-Ywarn-extra-implicit",
        "-Ywarn-unused:_,imports",
        "-Ywarn-unused:imports",
        "-opt:l:inline",
        "-opt-inline-from:<source>"
      ) ++ std2xOptions
    case _ => Seq.empty
  }

def platformSpecificSources(conf: String, baseDirectory: File)(versions: String*) =
  List("scala" :: versions.toList.map("scala-" + _): _*).map { version =>
    baseDirectory.getParentFile / "src" / conf / version
  }.filter(_.exists)

def crossPlatformSources(scalaVer: String, conf: String, baseDir: File, isDotty: Boolean) =
  CrossVersion.partialVersion(scalaVer) match {
    case Some((2, x)) if x <= 11 =>
      platformSpecificSources(conf, baseDir)("2.11", "2.x")
    case Some((2, x)) if x >= 12 =>
      platformSpecificSources(conf, baseDir)("2.12+", "2.12", "2.x")
    case _ if isDotty =>
      platformSpecificSources(conf, baseDir)("2.12+", "dotty")
    case _ =>
      Nil
  }

val commonSettings = Seq(
  organization := "org.scanamo",
  organizationName := "Scanamo",
  startYear := Some(2019),
  homepage := Some(url("http://www.scanamo.org/")),
  licenses += ("Apache-2.0", new URL("https://www.apache.org/licenses/LICENSE-2.0.txt")),
  javacOptions ++= Seq("-source", "1.8", "-target", "1.8", "-Xlint"),
  scalacOptions := stdOptions ++ extraOptions(scalaVersion.value),
  scalacOptions ++= { if (isDotty.value) Seq("-language:Scala2", "-language:implicitConversions") else Nil },
  libraryDependencies ++= {
    if (isDotty.value) Seq()
    else Seq(compilerPlugin("org.typelevel" % "kind-projector" % "0.11.0") cross CrossVersion.full)
  },
  // sbt-doctest leaves some unused values
  // see https://github.com/scala/bug/issues/10270
  scalacOptions in Test := {
    val mainScalacOptions = scalacOptions.value
    (if (CrossVersion.partialVersion(scalaVersion.value) == Some((2, 12)))
       mainScalacOptions.filter(!Seq("-Ywarn-value-discard", "-Xlint").contains(_)) :+ "-Xlint:-unused,_"
     else
       mainScalacOptions).filter(_ != "-Xfatal-warnings")
  },
  scalacOptions in (Compile, console) := (scalacOptions in Test).value,
  autoAPIMappings := true,
  apiURL := Some(url("http://www.scanamo.org/latest/api/")),
  dynamoDBLocalDownloadDir := file(".dynamodb-local"),
  dynamoDBLocalPort := 8042,
  Test / parallelExecution := false,
  Compile / unmanagedSourceDirectories ++= {
    CrossVersion.partialVersion(scalaVersion.value) match {
      case Some((2, x)) if x <= 11 =>
        Seq(
          file(sourceDirectory.value.getPath + "/main/scala-2.11"),
          file(sourceDirectory.value.getPath + "/main/scala-2.x")
        )
      case Some((2, x)) if x >= 12 =>
        Seq(
          file(sourceDirectory.value.getPath + "/main/scala-2.12"),
          file(sourceDirectory.value.getPath + "/main/scala-2.12+"),
          file(sourceDirectory.value.getPath + "/main/scala-2.x")
        )
      case _ =>
        if (isDotty.value)
          Seq(
            file(sourceDirectory.value.getPath + "/main/scala-2.12"),
            file(sourceDirectory.value.getPath + "/main/scala-2.12+"),
            file(sourceDirectory.value.getPath + "/main/scala-3")
          )
        else
          Nil
    }
  }
)

lazy val root = (project in file("."))
  .aggregate(scanamo, testkit, alpakka, refined, catsEffect, joda, zio)
  .settings(
    commonSettings,
    publishingSettings,
    noPublishSettings,
    startDynamoDBLocal / aggregate := false,
    dynamoDBLocalTestCleanup / aggregate := false,
    stopDynamoDBLocal / aggregate := false
  )

addCommandAlias("makeMicrosite", "docs/makeMicrosite")
addCommandAlias("publishMicrosite", "docs/publishMicrosite")

val awsDynamoDB = "com.amazonaws" % "aws-java-sdk-dynamodb" % "1.11.762"

lazy val refined = (project in file("refined"))
  .settings(
    commonSettings,
    publishingSettings,
    name := "scanamo-refined"
  )
  .settings(
    libraryDependencies ++= Seq(
<<<<<<< HEAD
      "eu.timepit"    %% "refined"   % "0.9.12",
      "org.scalatest" %% "scalatest" % "3.1.0" % Test
    ),
    libraryDependencies := libraryDependencies.value.map(_.withDottyCompat(scalaVersion.value))
=======
      "eu.timepit"    %% "refined"   % "0.9.13",
      "org.scalatest" %% "scalatest" % "3.1.1" % Test
    )
>>>>>>> 5fa38255
  )
  .dependsOn(scanamo)

lazy val scanamo = (project in file("scanamo"))
  .settings(
    commonSettings,
    publishingSettings,
    name := "scanamo"
  )
  .settings(
    libraryDependencies ++= Seq(
      awsDynamoDB,
      "org.typelevel"  %% "cats-free" % catsVersion,
      "com.propensive" %% "magnolia"  % "0.12.7",
      // Use Joda for custom conversion example
      "org.joda"          % "joda-convert"              % "2.2.1"       % Provided,
      "joda-time"         % "joda-time"                 % "2.10.5"      % Test,
      "org.scalatest"     %% "scalatest"                % "3.1.1"       % Test,
      "org.scalatestplus" %% "scalatestplus-scalacheck" % "3.1.0.0-RC2" % Test,
      "org.scalacheck"    %% "scalacheck"               % "1.14.3"      % Test
<<<<<<< HEAD
    ) ++ customDeps(scalaVersion.value),
    libraryDependencies := libraryDependencies.value.map(_.withDottyCompat(scalaVersion.value))
=======
    )
>>>>>>> 5fa38255
  )
  .dependsOn(testkit % "test->test")

lazy val testkit = (project in file("testkit"))
  .settings(
    commonSettings,
    publishingSettings,
    name := "scanamo-testkit",
    libraryDependencies ++= Seq(
      awsDynamoDB
    )
  )

lazy val catsEffect = (project in file("cats"))
  .settings(
    name := "scanamo-cats-effect",
    commonSettings,
    publishingSettings,
    libraryDependencies ++= List(
      awsDynamoDB,
      "org.typelevel"  %% "cats-free"   % catsVersion,
      "org.typelevel"  %% "cats-core"   % catsVersion,
      "org.typelevel"  %% "cats-effect" % catsEffectVersion,
      "io.monix"       %% "monix"       % "3.1.0" % Provided,
      "co.fs2"         %% "fs2-core"    % "2.3.0" % Provided,
      "io.monix"       %% "monix"       % "3.1.0" % Test,
      "co.fs2"         %% "fs2-core"    % "2.3.0" % Test,
      "org.scalatest"  %% "scalatest"   % "3.1.1" % Test,
      "org.scalacheck" %% "scalacheck"  % "1.14.3" % Test
    ),
    libraryDependencies := libraryDependencies.value.map(_.withDottyCompat(scalaVersion.value)),
    fork in Test := true,
    scalacOptions in (Compile, doc) += "-no-link-warnings"
  )
  .dependsOn(scanamo, testkit % "test->test")

lazy val zio = (project in file("zio"))
  .settings(
    name := "scanamo-zio",
    commonSettings,
    publishingSettings,
    libraryDependencies ++= List(
      awsDynamoDB,
      "org.typelevel"  %% "cats-core"        % catsVersion,
      "org.typelevel"  %% "cats-effect"      % catsEffectVersion,
      "dev.zio"        %% "zio"              % zioVersion,
      "dev.zio"        %% "zio-streams"      % zioVersion % Provided,
      "dev.zio"        %% "zio-interop-cats" % "2.0.0.0-RC11",
      "org.scalatest"  %% "scalatest"        % "3.1.1" % Test,
      "org.scalacheck" %% "scalacheck"       % "1.14.3" % Test
    ),
    libraryDependencies := libraryDependencies.value.map(_.withDottyCompat(scalaVersion.value)),
    fork in Test := true,
    scalacOptions in (Compile, doc) += "-no-link-warnings"
  )
  .dependsOn(scanamo, testkit % "test->test")

lazy val alpakka = (project in file("alpakka"))
  .settings(
    commonSettings,
    publishingSettings,
    name := "scanamo-alpakka"
  )
  .settings(
    libraryDependencies ++= Seq(
      awsDynamoDB,
      "org.typelevel"      %% "cats-free"                    % catsVersion,
      "com.lightbend.akka" %% "akka-stream-alpakka-dynamodb" % "1.1.2",
      "org.scalatest"      %% "scalatest"                    % "3.1.1" % Test,
      "org.scalacheck"     %% "scalacheck"                   % "1.14.3" % Test
    ),
    libraryDependencies := libraryDependencies.value.map(_.withDottyCompat(scalaVersion.value)),
    fork in Test := true,
    // unidoc can work out links to other project, but scalac can't
    scalacOptions in (Compile, doc) += "-no-link-warnings"
  )
  .dependsOn(scanamo, testkit % "test->test")

lazy val joda = (project in file("joda"))
  .settings(
    commonSettings,
    publishingSettings,
    name := "scanamo-joda"
  )
  .settings(
    libraryDependencies ++= List(
      "org.joda"       % "joda-convert" % "2.2.1" % Provided,
      "joda-time"      % "joda-time"    % "2.10.5",
      "org.scalatest"  %% "scalatest"   % "3.1.1" % Test,
      "org.scalacheck" %% "scalacheck"  % "1.14.3" % Test
    ),
    libraryDependencies := libraryDependencies.value.map(_.withDottyCompat(scalaVersion.value))
  )
  .dependsOn(scanamo)

lazy val docs = (project in file("docs"))
  .settings(
    commonSettings,
    micrositeSettings,
    noPublishSettings,
    ghpagesNoJekyll := false,
    git.remoteRepo := "git@github.com:scanamo/scanamo.git",
    mdocVariables := Map(
      "VERSION" -> version.value
    )
  )
  .enablePlugins(MicrositesPlugin)
  .dependsOn(scanamo % "compile->test", alpakka % "compile", refined % "compile")

val publishingSettings = Seq(
  publishArtifact in Test := false,
  scmInfo := Some(
    ScmInfo(
      url("https://github.com/scanamo/scanamo"),
      "scm:git:git@github.com:scanamo/scanamo.git"
    )
  ),
  developers := List(
    Developer("philwills", "Phil Wills", "", url("https://github.com/philwills")),
    Developer(
      "regiskuckaertz",
      "Regis Kuckaertz",
      "regis.kuckaertz@theguardian.com",
      url("https://github.com/regiskuckaertz")
    )
  )
)

lazy val noPublishSettings = Seq(
  publish / skip := true
)

val micrositeSettings = Seq(
  micrositeUrl := "https://www.scanamo.org",
  micrositeName := "Scanamo",
  micrositeDescription := "Scanamo: simpler DynamoDB access for Scala",
  micrositeAuthor := "Scanamo Contributors",
  micrositeGithubOwner := "scanamo",
  micrositeGithubRepo := "scanamo",
  micrositeDocumentationUrl := "/latest/api",
  micrositeDocumentationLabelDescription := "API",
  micrositeHighlightTheme := "monokai",
  micrositeHighlightLanguages ++= Seq("sbt"),
  micrositeGitterChannel := false,
  micrositeShareOnSocial := false,
  micrositePalette := Map(
    "brand-primary" -> "#951c55",
    "brand-secondary" -> "#005689",
    "brand-tertiary" -> "#00456e",
    "gray-dark" -> "#453E46",
    "gray" -> "#837F84",
    "gray-light" -> "#E3E2E3",
    "gray-lighter" -> "#F4F3F4",
    "white-color" -> "#FFFFFF"
  ),
  micrositeCompilingDocsTool := WithMdoc,
  micrositePushSiteWith := GitHub4s,
  micrositeGithubToken := sys.env.get("GITHUB_TOKEN")
)<|MERGE_RESOLUTION|>--- conflicted
+++ resolved
@@ -1,9 +1,5 @@
 scalaVersion in ThisBuild := "2.12.10"
-<<<<<<< HEAD
-crossScalaVersions in ThisBuild := Seq("2.11.12", "2.12.10", "2.13.1", "0.21.0-RC1")
-=======
-crossScalaVersions in ThisBuild := Seq("2.12.10", "2.13.1")
->>>>>>> 5fa38255
+crossScalaVersions in ThisBuild := Seq("2.12.10", "2.13.1", "0.21.0-RC1)
 
 val catsVersion = "2.1.1"
 val catsEffectVersion = "2.1.2"
@@ -146,16 +142,10 @@
   )
   .settings(
     libraryDependencies ++= Seq(
-<<<<<<< HEAD
-      "eu.timepit"    %% "refined"   % "0.9.12",
-      "org.scalatest" %% "scalatest" % "3.1.0" % Test
-    ),
-    libraryDependencies := libraryDependencies.value.map(_.withDottyCompat(scalaVersion.value))
-=======
       "eu.timepit"    %% "refined"   % "0.9.13",
       "org.scalatest" %% "scalatest" % "3.1.1" % Test
-    )
->>>>>>> 5fa38255
+    ),
+    libraryDependencies := libraryDependencies.value.map(_.withDottyCompat(scalaVersion.value))
   )
   .dependsOn(scanamo)
 
@@ -176,12 +166,8 @@
       "org.scalatest"     %% "scalatest"                % "3.1.1"       % Test,
       "org.scalatestplus" %% "scalatestplus-scalacheck" % "3.1.0.0-RC2" % Test,
       "org.scalacheck"    %% "scalacheck"               % "1.14.3"      % Test
-<<<<<<< HEAD
-    ) ++ customDeps(scalaVersion.value),
+    ),
     libraryDependencies := libraryDependencies.value.map(_.withDottyCompat(scalaVersion.value))
-=======
-    )
->>>>>>> 5fa38255
   )
   .dependsOn(testkit % "test->test")
 
