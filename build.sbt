--- conflicted
+++ resolved
@@ -124,13 +124,8 @@
   )
   .settings(
     libraryDependencies ++= Seq(
-<<<<<<< HEAD
-      "eu.timepit"    %% "refined"   % "0.9.7",
+      "eu.timepit"    %% "refined"   % "0.9.8",
       "org.scalatest" %% "scalatest" % "3.0.8" % Test
-=======
-      "eu.timepit"    %% "refined"   % "0.9.8",
-      "org.scalatest" %% "scalatest" % "3.0.7" % Test
->>>>>>> 09cd2dc1
     )
   )
   .dependsOn(formats)
