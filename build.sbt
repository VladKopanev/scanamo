--- conflicted
+++ resolved
@@ -69,7 +69,6 @@
   homepage := Some(url("http://www.scanamo.org/")),
   licenses += ("Apache-2.0", new URL("https://www.apache.org/licenses/LICENSE-2.0.txt")),
   javacOptions ++= Seq("-source", "1.8", "-target", "1.8", "-Xlint"),
-<<<<<<< HEAD
   scalacOptions := stdOptions ++ extraOptions(scalaVersion.value) ++
     (if (isDotty.value) Seq("-Ykind-projector") else Nil),
   scalacOptions ++= { if (isDotty.value) Seq("-language:Scala2,implicitConversions") else Nil },
@@ -77,14 +76,7 @@
     if (isDotty.value) Seq()
     else Seq(compilerPlugin("org.typelevel" % "kind-projector" % "0.11.0") cross CrossVersion.full)
   },
-  // sbt-doctest leaves some unused values
-  // see https://github.com/scala/bug/issues/10270
-  scalacOptions in Test := {
-=======
-  scalacOptions := stdOptions ++ extraOptions(scalaVersion.value),
-  addCompilerPlugin("org.typelevel" %% "kind-projector" % "0.10.3"),
   Test / scalacOptions := {
->>>>>>> 221e0511
     val mainScalacOptions = scalacOptions.value
     (if (CrossVersion.partialVersion(scalaVersion.value) == Some((2, 12)))
        mainScalacOptions.filter(!Seq("-Ywarn-value-discard", "-Xlint").contains(_)) :+ "-Xlint:-unused,_"
