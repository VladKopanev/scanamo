--- conflicted
+++ resolved
@@ -213,12 +213,6 @@
     case class Bear(name: String, favouriteFood: String)
 
     LocalDynamoDB.usingRandomTable(client)('name -> S) { t =>
-<<<<<<< HEAD
-      Scanamo.put(client)(t)(Bear("Pooh", "honey"))
-      Scanamo.put(client)(t)(Bear("Yogi", "picnic baskets"))
-      val results = ScanamoAlpakka.scanWithLimit[Bear](alpakkaClient)(t, 1)
-      results.futureValue should equal(List(Right(Bear("Pooh", "honey"))))
-=======
       val bears = Table[Bear](t)
       val ops = for {
         _ <- bears.put(Bear("Pooh", "honey"))
@@ -226,7 +220,6 @@
         bs <- bears.limit(1).scan
       } yield bs
       ScanamoAlpakka.exec(alpakkaClient)(ops).futureValue should equal(List(Right(Bear("Pooh", "honey"))))
->>>>>>> aea90117
     }
   }
 
@@ -234,16 +227,6 @@
     case class Bear(name: String, favouriteFood: String, alias: Option[String])
 
     LocalDynamoDB.withRandomTableWithSecondaryIndex(client)('name -> S)('alias -> S) { (t, i) =>
-<<<<<<< HEAD
-      Scanamo.put(client)(t)(Bear("Pooh", "honey", Some("Winnie")))
-      Scanamo.put(client)(t)(Bear("Yogi", "picnic baskets", None))
-      Scanamo.put(client)(t)(Bear("Graham", "quinoa", Some("Guardianista")))
-      val results = ScanamoAlpakka.scanIndexWithLimit[Bear](alpakkaClient)(t, i, 1)
-      results.futureValue should equal(List(Right(Bear("Graham", "quinoa", Some("Guardianista")))))
-    }
-  }
-
-=======
       val bears = Table[Bear](t)
       val ops = for {
         _ <- bears.put(Bear("Pooh", "honey", Some("Winnie")))
@@ -279,7 +262,6 @@
   //   }
   // }
 
->>>>>>> aea90117
   it("should query asynchronously") {
     LocalDynamoDB.usingRandomTable(client)('species -> S, 'number -> N) { t =>
       case class Animal(species: String, number: Int)
