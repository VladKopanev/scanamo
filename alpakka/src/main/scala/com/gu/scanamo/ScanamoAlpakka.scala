package com.gu.scanamo

import akka.stream.alpakka.dynamodb.scaladsl.DynamoClient
import com.amazonaws.services.dynamodbv2.model.{BatchWriteItemResult, DeleteItemResult}
import com.gu.scanamo.error.DynamoReadError
import com.gu.scanamo.ops.{AlpakkaInterpreter, ScanamoOps}
import com.gu.scanamo.query.{Query, UniqueKey, UniqueKeys}
import com.gu.scanamo.update.UpdateExpression

import scala.concurrent.{ExecutionContext, Future}

/**
 * Provides the same interface as [[com.gu.scanamo.Scanamo]], except that it requires an
 * [[https://github.com/akka/alpakka Alpakka]] client
 * and an implicit [[scala.concurrent.ExecutionContext]] and returns a [[scala.concurrent.Future]]
 */
object ScanamoAlpakka {
  import cats.instances.future._

  def exec[A](client: DynamoClient)(op: ScanamoOps[A])(implicit ec: ExecutionContext) =
    op.foldMap(AlpakkaInterpreter.future(client)(ec))

<<<<<<< HEAD
  def put[T: DynamoFormat](
    client: DynamoClient
  )(tableName: String)(item: T)(implicit ec: ExecutionContext): Future[Option[Either[DynamoReadError, T]]] =
    exec(client)(ScanamoFree.put(tableName)(item))

  def putAll[T: DynamoFormat](
    client: DynamoClient
  )(tableName: String)(items: Set[T])(implicit ec: ExecutionContext): Future[List[BatchWriteItemResult]] =
    exec(client)(ScanamoFree.putAll(tableName)(items))

  def get[T: DynamoFormat](
    client: DynamoClient
  )(tableName: String)(key: UniqueKey[_])(implicit ec: ExecutionContext): Future[Option[Either[DynamoReadError, T]]] =
    exec(client)(ScanamoFree.get[T](tableName)(key))

  def getWithConsistency[T: DynamoFormat](
    client: DynamoClient
  )(tableName: String)(key: UniqueKey[_])(implicit ec: ExecutionContext): Future[Option[Either[DynamoReadError, T]]] =
    exec(client)(ScanamoFree.getWithConsistency[T](tableName)(key))

  def getAll[T: DynamoFormat](
    client: DynamoClient
  )(tableName: String)(keys: UniqueKeys[_])(implicit ec: ExecutionContext): Future[Set[Either[DynamoReadError, T]]] =
    exec(client)(ScanamoFree.getAll[T](tableName)(keys))

  def getAllWithConsistency[T: DynamoFormat](
    client: DynamoClient
  )(tableName: String)(keys: UniqueKeys[_])(implicit ec: ExecutionContext): Future[Set[Either[DynamoReadError, T]]] =
    exec(client)(ScanamoFree.getAllWithConsistency[T](tableName)(keys))

  def delete[T](
    client: DynamoClient
  )(tableName: String)(key: UniqueKey[_])(implicit ec: ExecutionContext): Future[DeleteItemResult] =
    exec(client)(ScanamoFree.delete(tableName)(key))

  def deleteAll(
    client: DynamoClient
  )(tableName: String)(items: UniqueKeys[_])(implicit ec: ExecutionContext): Future[List[BatchWriteItemResult]] =
=======
  @deprecated("Use [[exec]] with [[com.gu.scanamo.Table.put]]", "1.0")
  def put[T: DynamoFormat](client: DynamoClient)(tableName: String)(item: T)(
      implicit ec: ExecutionContext): Future[Option[Either[DynamoReadError, T]]] =
    exec(client)(ScanamoFree.put(tableName)(item))

  @deprecated("Use [[exec]] with [[com.gu.scanamo.Table.putAll]]", "1.0")
  def putAll[T: DynamoFormat](client: DynamoClient)(tableName: String)(items: Set[T])(
      implicit ec: ExecutionContext): Future[List[BatchWriteItemResult]] =
    exec(client)(ScanamoFree.putAll(tableName)(items))

  @deprecated("Use [[exec]] with [[com.gu.scanamo.Table.get]]", "1.0")
  def get[T: DynamoFormat](client: DynamoClient)(tableName: String)(key: UniqueKey[_])(
      implicit ec: ExecutionContext): Future[Option[Either[DynamoReadError, T]]] =
    exec(client)(ScanamoFree.get[T](tableName)(key))

  @deprecated("Use [[exec]] with [[com.gu.scanamo.Table.consistently]]", "1.0")
  def getWithConsistency[T: DynamoFormat](client: DynamoClient)(tableName: String)(key: UniqueKey[_])(
      implicit ec: ExecutionContext): Future[Option[Either[DynamoReadError, T]]] =
    exec(client)(ScanamoFree.getWithConsistency[T](tableName)(key))

  @deprecated("Use [[exec]] with [[com.gu.scanamo.Table.getAll]]", "1.0")
  def getAll[T: DynamoFormat](client: DynamoClient)(tableName: String)(keys: UniqueKeys[_])(
      implicit ec: ExecutionContext): Future[Set[Either[DynamoReadError, T]]] =
    exec(client)(ScanamoFree.getAll[T](tableName)(keys))

  @deprecated("Use [[exec]] with [[com.gu.scanamo.Table.getAll]] and [[com.gu.scanamo.Table.consistently]]", "1.0")
  def getAllWithConsistency[T: DynamoFormat](client: DynamoClient)(tableName: String)(keys: UniqueKeys[_])(
      implicit ec: ExecutionContext): Future[Set[Either[DynamoReadError, T]]] =
    exec(client)(ScanamoFree.getAllWithConsistency[T](tableName)(keys))

  @deprecated("Use [[exec]] with [[com.gu.scanamo.Table.delete]]", "1.0")
  def delete[T](client: DynamoClient)(tableName: String)(key: UniqueKey[_])(
      implicit ec: ExecutionContext): Future[DeleteItemResult] =
    exec(client)(ScanamoFree.delete(tableName)(key))

  @deprecated("Use [[exec]] with [[com.gu.scanamo.Table.deleteAll]]", "1.0")
  def deleteAll(client: DynamoClient)(tableName: String)(items: UniqueKeys[_])(
      implicit ec: ExecutionContext): Future[List[BatchWriteItemResult]] =
>>>>>>> db92bbcd
    exec(client)(ScanamoFree.deleteAll(tableName)(items))

  @deprecated("Use [[exec]] with [[com.gu.scanamo.Table.update]]", "1.0")
  def update[V: DynamoFormat](client: DynamoClient)(tableName: String)(key: UniqueKey[_], expression: UpdateExpression)(
    implicit ec: ExecutionContext
  ): Future[Either[DynamoReadError, V]] =
    exec(client)(ScanamoFree.update[V](tableName)(key)(expression))

<<<<<<< HEAD
  def scan[T: DynamoFormat](
    client: DynamoClient
  )(tableName: String)(implicit ec: ExecutionContext): Future[List[Either[DynamoReadError, T]]] =
    exec(client)(ScanamoFree.scan(tableName))

  def scanWithLimit[T: DynamoFormat](
    client: DynamoClient
  )(tableName: String, limit: Int)(implicit ec: ExecutionContext): Future[List[Either[DynamoReadError, T]]] =
=======
  @deprecated("Use [[exec]] with [[com.gu.scanamo.Table.scan]]", "1.0")
  def scan[T: DynamoFormat](client: DynamoClient)(tableName: String)(
      implicit ec: ExecutionContext): Future[List[Either[DynamoReadError, T]]] =
    exec(client)(ScanamoFree.scan(tableName))

  @deprecated("Use [[exec]] with [[com.gu.scanamo.Table.limit]]", "1.0")
  def scanWithLimit[T: DynamoFormat](client: DynamoClient)(tableName: String, limit: Int)(
      implicit ec: ExecutionContext): Future[List[Either[DynamoReadError, T]]] =
>>>>>>> db92bbcd
    exec(client)(ScanamoFree.scanWithLimit(tableName, limit))

  @deprecated("Use [[exec]] with [[com.gu.scanamo.Table.scanFrom]]", "1.0")
  def scanFrom[T: DynamoFormat](client: DynamoClient)(tableName: String, limit: Int, startKey: Option[EvaluationKey])(
    implicit ec: ExecutionContext
  ): Future[(List[Either[DynamoReadError, T]], Option[EvaluationKey])] =
    exec(client)(ScanamoFree.scanFrom(tableName, limit, startKey))

<<<<<<< HEAD
  def scanIndex[T: DynamoFormat](
    client: DynamoClient
  )(tableName: String, indexName: String)(implicit ec: ExecutionContext): Future[List[Either[DynamoReadError, T]]] =
=======
  @deprecated("Use [[exec]] with [[com.gu.scanamo.Table.index]]", "1.0")
  def scanIndex[T: DynamoFormat](client: DynamoClient)(tableName: String, indexName: String)(
      implicit ec: ExecutionContext): Future[List[Either[DynamoReadError, T]]] =
>>>>>>> db92bbcd
    exec(client)(ScanamoFree.scanIndex(tableName, indexName))

  @deprecated("Use [[exec]] with [[com.gu.scanamo.Table.index]] and [[com.gu.scanamo.SecondaryIndex.limit]]", "1.0")
  def scanIndexWithLimit[T: DynamoFormat](client: DynamoClient)(tableName: String, indexName: String, limit: Int)(
    implicit ec: ExecutionContext
  ): Future[List[Either[DynamoReadError, T]]] =
    exec(client)(ScanamoFree.scanIndexWithLimit(tableName, indexName, limit))

<<<<<<< HEAD
  def scanIndexFrom[T: DynamoFormat](client: DynamoClient)(
    tableName: String,
    indexName: String,
    limit: Int,
    startKey: Option[EvaluationKey]
  )(implicit ec: ExecutionContext): Future[(List[Either[DynamoReadError, T]], Option[EvaluationKey])] =
    exec(client)(ScanamoFree.scanIndexFrom(tableName, indexName, limit, startKey))

  def query[T: DynamoFormat](
    client: DynamoClient
  )(tableName: String)(query: Query[_])(implicit ec: ExecutionContext): Future[List[Either[DynamoReadError, T]]] =
    exec(client)(ScanamoFree.query(tableName)(query))

  def queryWithLimit[T: DynamoFormat](client: DynamoClient)(
    tableName: String
  )(query: Query[_], limit: Int)(implicit ec: ExecutionContext): Future[List[Either[DynamoReadError, T]]] =
    exec(client)(ScanamoFree.queryWithLimit(tableName)(query, limit))

  def queryFrom[T: DynamoFormat](client: DynamoClient)(tableName: String)(
    query: Query[_],
    limit: Int,
    startKey: Option[EvaluationKey]
  )(implicit ec: ExecutionContext): Future[(List[Either[DynamoReadError, T]], Option[EvaluationKey])] =
    exec(client)(ScanamoFree.queryFrom(tableName)(query, limit, startKey))

  def queryIndex[T: DynamoFormat](client: DynamoClient)(tableName: String, indexName: String)(
    query: Query[_]
  )(implicit ec: ExecutionContext): Future[List[Either[DynamoReadError, T]]] =
    exec(client)(ScanamoFree.queryIndex(tableName, indexName)(query))

  def queryIndexWithLimit[T: DynamoFormat](client: DynamoClient)(
    tableName: String,
    indexName: String
  )(query: Query[_], limit: Int)(implicit ec: ExecutionContext): Future[List[Either[DynamoReadError, T]]] =
    exec(client)(ScanamoFree.queryIndexWithLimit(tableName, indexName)(query, limit))

  def queryIndexFrom[T: DynamoFormat](client: DynamoClient)(tableName: String, indexName: String)(
    query: Query[_],
    limit: Int,
    startKey: Option[EvaluationKey]
  )(implicit ec: ExecutionContext): Future[(List[Either[DynamoReadError, T]], Option[EvaluationKey])] =
=======
  @deprecated("Use [[exec]] with [[com.gu.scanamo.Table.scanFrom]] and [[com.gu.scanamo.Table.index]]", "1.0")
  def scanIndexFrom[T: DynamoFormat](
      client: DynamoClient)(tableName: String, indexName: String, limit: Int, startKey: Option[EvaluationKey])(
      implicit ec: ExecutionContext): Future[(List[Either[DynamoReadError, T]], Option[EvaluationKey])] =
    exec(client)(ScanamoFree.scanIndexFrom(tableName, indexName, limit, startKey))

  @deprecated("Use [[exec]] with [[com.gu.scanamo.Table.query]]", "1.0")
  def query[T: DynamoFormat](client: DynamoClient)(tableName: String)(query: Query[_])(
      implicit ec: ExecutionContext): Future[List[Either[DynamoReadError, T]]] =
    exec(client)(ScanamoFree.query(tableName)(query))

  @deprecated("Use [[exec]] with [[com.gu.scanamo.Table.limit]]", "1.0")
  def queryWithLimit[T: DynamoFormat](client: DynamoClient)(tableName: String)(query: Query[_], limit: Int)(
      implicit ec: ExecutionContext): Future[List[Either[DynamoReadError, T]]] =
    exec(client)(ScanamoFree.queryWithLimit(tableName)(query, limit))

  @deprecated("Use [[exec]] with [[com.gu.scanamo.Table.queryFrom]]", "1.0")
  def queryFrom[T: DynamoFormat](client: DynamoClient)(
      tableName: String)(query: Query[_], limit: Int, startKey: Option[EvaluationKey])(
      implicit ec: ExecutionContext): Future[(List[Either[DynamoReadError, T]], Option[EvaluationKey])] =
    exec(client)(ScanamoFree.queryFrom(tableName)(query, limit, startKey))

  @deprecated("Use [[exec]] with [[com.gu.scanamo.Table.index]]", "1.0")
  def queryIndex[T: DynamoFormat](client: DynamoClient)(tableName: String, indexName: String)(query: Query[_])(
      implicit ec: ExecutionContext): Future[List[Either[DynamoReadError, T]]] =
    exec(client)(ScanamoFree.queryIndex(tableName, indexName)(query))

  @deprecated("Use [[exec]] with [[com.gu.scanamo.Table.index]] and [[com.gu.scanamo.SecondaryIndex.limit]]", "1.0")
  def queryIndexWithLimit[T: DynamoFormat](client: DynamoClient)(tableName: String, indexName: String)(
      query: Query[_],
      limit: Int)(implicit ec: ExecutionContext): Future[List[Either[DynamoReadError, T]]] =
    exec(client)(ScanamoFree.queryIndexWithLimit(tableName, indexName)(query, limit))

  @deprecated("Use [[exec]] with [[com.gu.scanamo.Table.queryFrom]] and [[com.gu.scanamo.Table.index]]", "1.0")
  def queryIndexFrom[T: DynamoFormat](client: DynamoClient)(
      tableName: String,
      indexName: String)(query: Query[_], limit: Int, startKey: Option[EvaluationKey])(
      implicit ec: ExecutionContext): Future[(List[Either[DynamoReadError, T]], Option[EvaluationKey])] =
>>>>>>> db92bbcd
    exec(client)(ScanamoFree.queryIndexFrom(tableName, indexName)(query, limit, startKey))
}<|MERGE_RESOLUTION|>--- conflicted
+++ resolved
@@ -20,46 +20,6 @@
   def exec[A](client: DynamoClient)(op: ScanamoOps[A])(implicit ec: ExecutionContext) =
     op.foldMap(AlpakkaInterpreter.future(client)(ec))
 
-<<<<<<< HEAD
-  def put[T: DynamoFormat](
-    client: DynamoClient
-  )(tableName: String)(item: T)(implicit ec: ExecutionContext): Future[Option[Either[DynamoReadError, T]]] =
-    exec(client)(ScanamoFree.put(tableName)(item))
-
-  def putAll[T: DynamoFormat](
-    client: DynamoClient
-  )(tableName: String)(items: Set[T])(implicit ec: ExecutionContext): Future[List[BatchWriteItemResult]] =
-    exec(client)(ScanamoFree.putAll(tableName)(items))
-
-  def get[T: DynamoFormat](
-    client: DynamoClient
-  )(tableName: String)(key: UniqueKey[_])(implicit ec: ExecutionContext): Future[Option[Either[DynamoReadError, T]]] =
-    exec(client)(ScanamoFree.get[T](tableName)(key))
-
-  def getWithConsistency[T: DynamoFormat](
-    client: DynamoClient
-  )(tableName: String)(key: UniqueKey[_])(implicit ec: ExecutionContext): Future[Option[Either[DynamoReadError, T]]] =
-    exec(client)(ScanamoFree.getWithConsistency[T](tableName)(key))
-
-  def getAll[T: DynamoFormat](
-    client: DynamoClient
-  )(tableName: String)(keys: UniqueKeys[_])(implicit ec: ExecutionContext): Future[Set[Either[DynamoReadError, T]]] =
-    exec(client)(ScanamoFree.getAll[T](tableName)(keys))
-
-  def getAllWithConsistency[T: DynamoFormat](
-    client: DynamoClient
-  )(tableName: String)(keys: UniqueKeys[_])(implicit ec: ExecutionContext): Future[Set[Either[DynamoReadError, T]]] =
-    exec(client)(ScanamoFree.getAllWithConsistency[T](tableName)(keys))
-
-  def delete[T](
-    client: DynamoClient
-  )(tableName: String)(key: UniqueKey[_])(implicit ec: ExecutionContext): Future[DeleteItemResult] =
-    exec(client)(ScanamoFree.delete(tableName)(key))
-
-  def deleteAll(
-    client: DynamoClient
-  )(tableName: String)(items: UniqueKeys[_])(implicit ec: ExecutionContext): Future[List[BatchWriteItemResult]] =
-=======
   @deprecated("Use [[exec]] with [[com.gu.scanamo.Table.put]]", "1.0")
   def put[T: DynamoFormat](client: DynamoClient)(tableName: String)(item: T)(
       implicit ec: ExecutionContext): Future[Option[Either[DynamoReadError, T]]] =
@@ -98,7 +58,6 @@
   @deprecated("Use [[exec]] with [[com.gu.scanamo.Table.deleteAll]]", "1.0")
   def deleteAll(client: DynamoClient)(tableName: String)(items: UniqueKeys[_])(
       implicit ec: ExecutionContext): Future[List[BatchWriteItemResult]] =
->>>>>>> db92bbcd
     exec(client)(ScanamoFree.deleteAll(tableName)(items))
 
   @deprecated("Use [[exec]] with [[com.gu.scanamo.Table.update]]", "1.0")
@@ -107,16 +66,6 @@
   ): Future[Either[DynamoReadError, V]] =
     exec(client)(ScanamoFree.update[V](tableName)(key)(expression))
 
-<<<<<<< HEAD
-  def scan[T: DynamoFormat](
-    client: DynamoClient
-  )(tableName: String)(implicit ec: ExecutionContext): Future[List[Either[DynamoReadError, T]]] =
-    exec(client)(ScanamoFree.scan(tableName))
-
-  def scanWithLimit[T: DynamoFormat](
-    client: DynamoClient
-  )(tableName: String, limit: Int)(implicit ec: ExecutionContext): Future[List[Either[DynamoReadError, T]]] =
-=======
   @deprecated("Use [[exec]] with [[com.gu.scanamo.Table.scan]]", "1.0")
   def scan[T: DynamoFormat](client: DynamoClient)(tableName: String)(
       implicit ec: ExecutionContext): Future[List[Either[DynamoReadError, T]]] =
@@ -125,7 +74,6 @@
   @deprecated("Use [[exec]] with [[com.gu.scanamo.Table.limit]]", "1.0")
   def scanWithLimit[T: DynamoFormat](client: DynamoClient)(tableName: String, limit: Int)(
       implicit ec: ExecutionContext): Future[List[Either[DynamoReadError, T]]] =
->>>>>>> db92bbcd
     exec(client)(ScanamoFree.scanWithLimit(tableName, limit))
 
   @deprecated("Use [[exec]] with [[com.gu.scanamo.Table.scanFrom]]", "1.0")
@@ -134,15 +82,9 @@
   ): Future[(List[Either[DynamoReadError, T]], Option[EvaluationKey])] =
     exec(client)(ScanamoFree.scanFrom(tableName, limit, startKey))
 
-<<<<<<< HEAD
-  def scanIndex[T: DynamoFormat](
-    client: DynamoClient
-  )(tableName: String, indexName: String)(implicit ec: ExecutionContext): Future[List[Either[DynamoReadError, T]]] =
-=======
   @deprecated("Use [[exec]] with [[com.gu.scanamo.Table.index]]", "1.0")
   def scanIndex[T: DynamoFormat](client: DynamoClient)(tableName: String, indexName: String)(
       implicit ec: ExecutionContext): Future[List[Either[DynamoReadError, T]]] =
->>>>>>> db92bbcd
     exec(client)(ScanamoFree.scanIndex(tableName, indexName))
 
   @deprecated("Use [[exec]] with [[com.gu.scanamo.Table.index]] and [[com.gu.scanamo.SecondaryIndex.limit]]", "1.0")
@@ -151,49 +93,6 @@
   ): Future[List[Either[DynamoReadError, T]]] =
     exec(client)(ScanamoFree.scanIndexWithLimit(tableName, indexName, limit))
 
-<<<<<<< HEAD
-  def scanIndexFrom[T: DynamoFormat](client: DynamoClient)(
-    tableName: String,
-    indexName: String,
-    limit: Int,
-    startKey: Option[EvaluationKey]
-  )(implicit ec: ExecutionContext): Future[(List[Either[DynamoReadError, T]], Option[EvaluationKey])] =
-    exec(client)(ScanamoFree.scanIndexFrom(tableName, indexName, limit, startKey))
-
-  def query[T: DynamoFormat](
-    client: DynamoClient
-  )(tableName: String)(query: Query[_])(implicit ec: ExecutionContext): Future[List[Either[DynamoReadError, T]]] =
-    exec(client)(ScanamoFree.query(tableName)(query))
-
-  def queryWithLimit[T: DynamoFormat](client: DynamoClient)(
-    tableName: String
-  )(query: Query[_], limit: Int)(implicit ec: ExecutionContext): Future[List[Either[DynamoReadError, T]]] =
-    exec(client)(ScanamoFree.queryWithLimit(tableName)(query, limit))
-
-  def queryFrom[T: DynamoFormat](client: DynamoClient)(tableName: String)(
-    query: Query[_],
-    limit: Int,
-    startKey: Option[EvaluationKey]
-  )(implicit ec: ExecutionContext): Future[(List[Either[DynamoReadError, T]], Option[EvaluationKey])] =
-    exec(client)(ScanamoFree.queryFrom(tableName)(query, limit, startKey))
-
-  def queryIndex[T: DynamoFormat](client: DynamoClient)(tableName: String, indexName: String)(
-    query: Query[_]
-  )(implicit ec: ExecutionContext): Future[List[Either[DynamoReadError, T]]] =
-    exec(client)(ScanamoFree.queryIndex(tableName, indexName)(query))
-
-  def queryIndexWithLimit[T: DynamoFormat](client: DynamoClient)(
-    tableName: String,
-    indexName: String
-  )(query: Query[_], limit: Int)(implicit ec: ExecutionContext): Future[List[Either[DynamoReadError, T]]] =
-    exec(client)(ScanamoFree.queryIndexWithLimit(tableName, indexName)(query, limit))
-
-  def queryIndexFrom[T: DynamoFormat](client: DynamoClient)(tableName: String, indexName: String)(
-    query: Query[_],
-    limit: Int,
-    startKey: Option[EvaluationKey]
-  )(implicit ec: ExecutionContext): Future[(List[Either[DynamoReadError, T]], Option[EvaluationKey])] =
-=======
   @deprecated("Use [[exec]] with [[com.gu.scanamo.Table.scanFrom]] and [[com.gu.scanamo.Table.index]]", "1.0")
   def scanIndexFrom[T: DynamoFormat](
       client: DynamoClient)(tableName: String, indexName: String, limit: Int, startKey: Option[EvaluationKey])(
@@ -232,6 +131,5 @@
       tableName: String,
       indexName: String)(query: Query[_], limit: Int, startKey: Option[EvaluationKey])(
       implicit ec: ExecutionContext): Future[(List[Either[DynamoReadError, T]], Option[EvaluationKey])] =
->>>>>>> db92bbcd
     exec(client)(ScanamoFree.queryIndexFrom(tableName, indexName)(query, limit, startKey))
 }