--- conflicted
+++ resolved
@@ -13,36 +13,6 @@
   def exec[F[_]: Effect, A](client: AmazonDynamoDBAsync)(op: ScanamoOps[A]): F[A] =
     op.foldMap(CatsInterpreter.effect(client))
 
-<<<<<<< HEAD
-  def put[F[_]: Effect, T: DynamoFormat](
-    client: AmazonDynamoDBAsync
-  )(tableName: String)(item: T): F[Option[Either[DynamoReadError, T]]] =
-    exec(client)(ScanamoFree.put(tableName)(item))
-
-  def putAll[F[_]: Effect, T: DynamoFormat](
-    client: AmazonDynamoDBAsync
-  )(tableName: String)(items: Set[T]): F[List[BatchWriteItemResult]] =
-    exec(client)(ScanamoFree.putAll(tableName)(items))
-
-  def get[F[_]: Effect, T: DynamoFormat](
-    client: AmazonDynamoDBAsync
-  )(tableName: String)(key: UniqueKey[_]): F[Option[Either[DynamoReadError, T]]] =
-    exec(client)(ScanamoFree.get[T](tableName)(key))
-
-  def getWithConsistency[F[_]: Effect, T: DynamoFormat](
-    client: AmazonDynamoDBAsync
-  )(tableName: String)(key: UniqueKey[_]): F[Option[Either[DynamoReadError, T]]] =
-    exec(client)(ScanamoFree.getWithConsistency[T](tableName)(key))
-
-  def getAll[F[_]: Effect, T: DynamoFormat](
-    client: AmazonDynamoDBAsync
-  )(tableName: String)(keys: UniqueKeys[_]): F[Set[Either[DynamoReadError, T]]] =
-    exec(client)(ScanamoFree.getAll[T](tableName)(keys))
-
-  def getAllWithConsistency[F[_]: Effect, T: DynamoFormat](
-    client: AmazonDynamoDBAsync
-  )(tableName: String)(keys: UniqueKeys[_]): F[Set[Either[DynamoReadError, T]]] =
-=======
   @deprecated("Use [[exec]] with [[com.gu.scanamo.Table.put]]", "1.0")
   def put[F[_]: Effect, T: DynamoFormat](client: AmazonDynamoDBAsync)(tableName: String)(
       item: T): F[Option[Either[DynamoReadError, T]]] =
@@ -71,28 +41,12 @@
   @deprecated("Use [[exec]] with [[com.gu.scanamo.Table.getAll]] and [[com.gu.scanamo.Table.consistently]]", "1.0")
   def getAllWithConsistency[F[_]: Effect, T: DynamoFormat](client: AmazonDynamoDBAsync)(tableName: String)(
       keys: UniqueKeys[_]): F[Set[Either[DynamoReadError, T]]] =
->>>>>>> db92bbcd
     exec(client)(ScanamoFree.getAllWithConsistency[T](tableName)(keys))
 
   @deprecated("Use [[exec]] with [[com.gu.scanamo.Table.delete]]", "1.0")
   def delete[F[_]: Effect, T](client: AmazonDynamoDBAsync)(tableName: String)(key: UniqueKey[_]): F[DeleteItemResult] =
     exec(client)(ScanamoFree.delete(tableName)(key))
 
-<<<<<<< HEAD
-  def deleteAll[F[_]: Effect](
-    client: AmazonDynamoDBAsync
-  )(tableName: String)(items: UniqueKeys[_]): F[List[BatchWriteItemResult]] =
-    exec(client)(ScanamoFree.deleteAll(tableName)(items))
-
-  def update[F[_]: Effect, V: DynamoFormat](
-    client: AmazonDynamoDBAsync
-  )(tableName: String)(key: UniqueKey[_], expression: UpdateExpression): F[Either[DynamoReadError, V]] =
-    exec(client)(ScanamoFree.update[V](tableName)(key)(expression))
-
-  def scan[F[_]: Effect, T: DynamoFormat](
-    client: AmazonDynamoDBAsync
-  )(tableName: String): F[List[Either[DynamoReadError, T]]] =
-=======
   @deprecated("Use [[exec]] with [[com.gu.scanamo.Table.deleteAll]]", "1.0")
   def deleteAll[F[_]: Effect](client: AmazonDynamoDBAsync)(tableName: String)(
       items: UniqueKeys[_]): F[List[BatchWriteItemResult]] =
@@ -106,7 +60,6 @@
   @deprecated("Use [[exec]] with [[com.gu.scanamo.Table.scan]]", "1.0")
   def scan[F[_]: Effect, T: DynamoFormat](client: AmazonDynamoDBAsync)(
       tableName: String): F[List[Either[DynamoReadError, T]]] =
->>>>>>> db92bbcd
     exec(client)(ScanamoFree.scan(tableName))
 
   @deprecated("Use [[exec]] with [[com.gu.scanamo.Table.limit]]", "1.0")
@@ -129,17 +82,11 @@
   )(tableName: String, indexName: String): F[List[Either[DynamoReadError, T]]] =
     exec(client)(ScanamoFree.scanIndex(tableName, indexName))
 
-<<<<<<< HEAD
-  def scanIndexWithLimit[F[_]: Effect, T: DynamoFormat](
-    client: AmazonDynamoDBAsync
-  )(tableName: String, indexName: String, limit: Int): F[List[Either[DynamoReadError, T]]] =
-=======
   @deprecated("Use [[exec]] with [[com.gu.scanamo.Table.index]] and [[com.gu.scanamo.SecondaryIndex.limit]]", "1.0")
   def scanIndexWithLimit[F[_]: Effect, T: DynamoFormat](client: AmazonDynamoDBAsync)(
       tableName: String,
       indexName: String,
       limit: Int): F[List[Either[DynamoReadError, T]]] =
->>>>>>> db92bbcd
     exec(client)(ScanamoFree.scanIndexWithLimit(tableName, indexName, limit))
 
   @deprecated("Use [[exec]] with [[com.gu.scanamo.Table.scanFrom]] and [[com.gu.scanamo.Table.index]]", "1.0")
@@ -151,16 +98,6 @@
   ): F[(List[Either[DynamoReadError, T]], Option[EvaluationKey])] =
     exec(client)(ScanamoFree.scanIndexFrom(tableName, indexName, limit, startKey))
 
-<<<<<<< HEAD
-  def query[F[_]: Effect, T: DynamoFormat](
-    client: AmazonDynamoDBAsync
-  )(tableName: String)(query: Query[_]): F[List[Either[DynamoReadError, T]]] =
-    exec(client)(ScanamoFree.query(tableName)(query))
-
-  def queryWithLimit[F[_]: Effect, T: DynamoFormat](
-    client: AmazonDynamoDBAsync
-  )(tableName: String)(query: Query[_], limit: Int): F[List[Either[DynamoReadError, T]]] =
-=======
   @deprecated("Use [[exec]] with [[com.gu.scanamo.Table.query]]", "1.0")
   def query[F[_]: Effect, T: DynamoFormat](client: AmazonDynamoDBAsync)(tableName: String)(
       query: Query[_]): F[List[Either[DynamoReadError, T]]] =
@@ -169,7 +106,6 @@
   @deprecated("Use [[exec]] with [[com.gu.scanamo.Table.limit]]", "1.0")
   def queryWithLimit[F[_]: Effect, T: DynamoFormat](client: AmazonDynamoDBAsync)(
       tableName: String)(query: Query[_], limit: Int): F[List[Either[DynamoReadError, T]]] =
->>>>>>> db92bbcd
     exec(client)(ScanamoFree.queryWithLimit(tableName)(query, limit))
 
   @deprecated("Use [[exec]] with [[com.gu.scanamo.Table.queryFrom]]", "1.0")
@@ -180,16 +116,6 @@
   ): F[(List[Either[DynamoReadError, T]], Option[EvaluationKey])] =
     exec(client)(ScanamoFree.queryFrom(tableName)(query, limit, startKey))
 
-<<<<<<< HEAD
-  def queryIndex[F[_]: Effect, T: DynamoFormat](
-    client: AmazonDynamoDBAsync
-  )(tableName: String, indexName: String)(query: Query[_]): F[List[Either[DynamoReadError, T]]] =
-    exec(client)(ScanamoFree.queryIndex(tableName, indexName)(query))
-
-  def queryIndexWithLimit[F[_]: Effect, T: DynamoFormat](
-    client: AmazonDynamoDBAsync
-  )(tableName: String, indexName: String)(query: Query[_], limit: Int): F[List[Either[DynamoReadError, T]]] =
-=======
   @deprecated("Use [[exec]] with [[com.gu.scanamo.Table.index]]", "1.0")
   def queryIndex[F[_]: Effect, T: DynamoFormat](client: AmazonDynamoDBAsync)(tableName: String, indexName: String)(
       query: Query[_]): F[List[Either[DynamoReadError, T]]] =
@@ -199,7 +125,6 @@
   def queryIndexWithLimit[F[_]: Effect, T: DynamoFormat](client: AmazonDynamoDBAsync)(
       tableName: String,
       indexName: String)(query: Query[_], limit: Int): F[List[Either[DynamoReadError, T]]] =
->>>>>>> db92bbcd
     exec(client)(ScanamoFree.queryIndexWithLimit(tableName, indexName)(query, limit))
 
   @deprecated("Use [[exec]] with [[com.gu.scanamo.Table.queryFrom]] and [[com.gu.scanamo.Table.index]]", "1.0")
